--- conflicted
+++ resolved
@@ -522,12 +522,8 @@
   if (klass->set_format)
     res = klass->set_format (dec, caps);
 
-<<<<<<< HEAD
-=======
   GST_AUDIO_DECODER_STREAM_UNLOCK (dec);
 
-  g_object_unref (dec);
->>>>>>> 49ebe7c0
   return res;
 }
 
@@ -547,7 +543,7 @@
   gst_query_unref (query);
 
   /* normalize to bool */
-  dec->priv->agg = !!res;
+  dec->priv->agg = ! !res;
 }
 
 /* mini aggregator combining output buffers into fewer larger ones,
@@ -698,11 +694,8 @@
   GstAudioDecoderContext *ctx;
   gint samples = 0;
   GstClockTime ts, next_ts;
-<<<<<<< HEAD
   gsize size;
-=======
   GstFlowReturn ret = GST_FLOW_OK;
->>>>>>> 49ebe7c0
 
   /* subclass should know what it is producing by now */
   g_return_val_if_fail (buf == NULL || gst_pad_has_current_caps (dec->srcpad),
@@ -1319,13 +1312,8 @@
     {
       GstSegment seg;
 
-<<<<<<< HEAD
+      GST_AUDIO_DECODER_STREAM_LOCK (dec);
       gst_event_copy_segment (event, &seg);
-=======
-      GST_AUDIO_DECODER_STREAM_LOCK (dec);
-      gst_event_parse_new_segment_full (event, &update, &rate, &arate, &format,
-          &start, &stop, &time);
->>>>>>> 49ebe7c0
 
       if (seg.format == GST_FORMAT_TIME) {
         GST_DEBUG_OBJECT (dec, "received TIME SEGMENT %" GST_PTR_FORMAT, &seg);
@@ -1395,16 +1383,9 @@
       }
 
       /* and follow along with segment */
-<<<<<<< HEAD
       dec->segment = seg;
-      gst_pad_push_event (dec->srcpad, event);
-=======
-      gst_segment_set_newsegment_full (&dec->segment, update, rate, arate,
-          format, start, stop, time);
-
       dec->priv->pending_events =
           g_list_append (dec->priv->pending_events, event);
->>>>>>> 49ebe7c0
       handled = TRUE;
       GST_AUDIO_DECODER_STREAM_UNLOCK (dec);
       break;
