AC_PREREQ(2.60)

dnl initialize autoconf
dnl when going to/from release please set the nano (fourth number) right !
dnl releases only do Wall, cvs and prerelease does Werror too
AC_INIT(GStreamer FFMpeg, 0.11.0.1,
    http://bugzilla.gnome.org/enter_bug.cgi?product=GStreamer,
    gst-ffmpeg)

AG_GST_INIT

dnl initialize automake
AM_INIT_AUTOMAKE([-Wno-portability 1.10])

dnl define PACKAGE_VERSION_* variables
AS_VERSION

dnl check if this is a release version
AS_NANO(GST_GIT="no", GST_GIT="yes")

dnl can autoconf find the source ?
AC_CONFIG_SRCDIR([ext/ffmpeg/gstffmpeg.c])

dnl define the output header for config
AM_CONFIG_HEADER([config.h])

dnl AM_MAINTAINER_MODE only provides the option to configure to enable it
AM_MAINTAINER_MODE

dnl sets host_* variables
AC_CANONICAL_HOST

dnl use pretty build output with automake >= 1.11
m4_ifdef([AM_SILENT_RULES],[AM_SILENT_RULES([yes])],
  [AM_DEFAULT_VERBOSITY=1
   AC_SUBST(AM_DEFAULT_VERBOSITY)])

dnl our libraries and install dirs use major.minor as a version
GST_MAJORMINOR=$PACKAGE_VERSION_MAJOR.$PACKAGE_VERSION_MINOR
dnl we override it here if we need to for the release candidate of new series
GST_MAJORMINOR=0.11
AC_SUBST(GST_MAJORMINOR)

AC_LIBTOOL_WIN32_DLL
AM_PROG_LIBTOOL

dnl *** required versions of GStreamer stuff ***
<<<<<<< HEAD
GST_REQ=0.11.0
=======
GST_REQ=0.10.31
>>>>>>> 32ca9c11
ORC_REQ=0.4.6

dnl *** autotools stuff ****

dnl allow for different autotools
AS_AUTOTOOLS_ALTERNATE

dnl Add parameters for aclocal
AC_SUBST(ACLOCAL_AMFLAGS, "-I m4 -I common/m4")

dnl *** check for arguments to configure ***

AG_GST_ARG_WITH_PKG_CONFIG_PATH
AG_GST_ARG_WITH_PACKAGE_NAME
AG_GST_ARG_WITH_PACKAGE_ORIGIN
AG_GST_ARG_VALGRIND

dnl *** checks for platform ***

dnl * hardware/architecture *

dnl common/m4/gst-arch.m4
dnl check CPU type
AG_GST_ARCH

dnl *** checks for programs ***

dnl find a compiler
AC_PROG_CC
AC_PROG_CC_STDC

# FIXME: is this line needed?
AS="${CC}"

dnl check if the compiler supports '-c' and '-o' options
AM_PROG_CC_C_O

AC_PATH_PROG(VALGRIND_PATH, valgrind, no)
AM_CONDITIONAL(HAVE_VALGRIND, test ! "x$VALGRIND_PATH" = "xno")

dnl check for documentation tools
AG_GST_DOCBOOK_CHECK
GTK_DOC_CHECK([1.3])
AS_PATH_PYTHON([2.1])
AG_GST_PLUGIN_DOCS([1.3],[2.1])

dnl *** checks for libraries ***

dnl check for libm, for sin()
AC_CHECK_LIBM
AC_SUBST(LIBM)

dnl *** checks for header files ***

dnl check if we have ANSI C header files
AC_HEADER_STDC

dnl *** checks for types/defines ***

dnl *** checks for structures ***

dnl *** checks for compiler characteristics ***

dnl *** checks for library functions ***

dnl *** checks for dependancy libraries ***

dnl checks for gstreamer
dnl uninstalled is selected preferentially -- see pkg-config(1)
AG_GST_CHECK_GST($GST_MAJORMINOR, [$GST_REQ])
AG_GST_CHECK_GST_BASE($GST_MAJORMINOR, [$GST_REQ])
AG_GST_CHECK_GST_PLUGINS_BASE($GST_MAJORMINOR, [$GST_REQ])
AG_GST_CHECK_GST_CHECK($GST_MAJORMINOR, [$GST_REQ], no)
AM_CONDITIONAL(HAVE_GST_CHECK, test "x$HAVE_GST_CHECK" = "xyes")

AC_MSG_NOTICE(Using GStreamer Core Plugins in $GST_PLUGINS_DIR)
AC_MSG_NOTICE(Using GStreamer Base Plugins in $GSTPB_PLUGINS_DIR)

dnl orc is required for cpu detection for libpostproc
ORC_CHECK([$ORC_REQ])

dnl *** set variables based on configure arguments ***

dnl set location of plugin directory
AG_GST_SET_PLUGINDIR

dnl define an ERROR_CFLAGS Makefile variable
AG_GST_SET_ERROR_CFLAGS($GST_GIT, [
    -Wmissing-declarations -Wmissing-prototypes -Wredundant-decls -Wundef
    -Wwrite-strings -Wformat-nonliteral -Wformat-security -Wold-style-definition
    -Wcast-align -Winit-self -Wmissing-include-dirs -Waddress
    -Waggregate-return -Wno-multichar -Wnested-externs ])

dnl define correct level for debugging messages
AG_GST_SET_LEVEL_DEFAULT($GST_GIT)

dnl *** finalize CFLAGS, LDFLAGS, LIBS ***

dnl Overview:
dnl GST_OPTION_CFLAGS:  common flags for profiling, debugging, errors, ...
dnl GST_*:              flags shared by built objects to link against GStreamer
dnl GST_ALL_LDFLAGS:    linker flags shared by all
dnl GST_LIB_LDFLAGS:    additional linker flags for all libaries
dnl GST_LT_LDFLAGS:     library versioning of our libraries
dnl GST_PLUGIN_LDFLAGS: flags to be used for all plugins

dnl GST_OPTION_CFLAGS
if test "x$USE_DEBUG" = xyes; then
   PROFILE_CFLAGS="-g"
fi
AC_SUBST(PROFILE_CFLAGS)

if test "x$GST_GIT" = "xyes"; then
  DEPRECATED_CFLAGS="-DGST_DISABLE_DEPRECATED"
else
  DEPRECATED_CFLAGS=""
fi
AC_SUBST(DEPRECATED_CFLAGS)

dnl every flag in GST_OPTION_CFLAGS can be overridden at make time
GST_OPTION_CFLAGS="\$(WARNING_CFLAGS) \$(ERROR_CFLAGS) \$(DEBUG_CFLAGS) \$(PROFILE_CFLAGS) \$(GCOV_CFLAGS) \$(OPT_CFLAGS) \$(DEPRECATED_CFLAGS)"

AC_SUBST(GST_OPTION_CFLAGS)

dnl FIXME: do we want to rename to GST_ALL_* ?
dnl prefer internal headers to already installed ones
dnl also add builddir include for enumtypes and marshal
dnl add GST_OPTION_CFLAGS, but overridable
GST_CFLAGS="-I\$(top_srcdir)/gst-libs -I\$(top_builddir)/gst-libs $GST_CFLAGS $GLIB_EXTRA_CFLAGS \$(GST_OPTION_CFLAGS)"
AC_SUBST(GST_CFLAGS)
AC_SUBST(GST_LIBS)

GST_ALL_LDFLAGS="-no-undefined"
AC_SUBST(GST_ALL_LDFLAGS)

dnl this really should only contain flags, not libs - they get added before
dnl whatevertarget_LIBS and -L flags here affect the rest of the linking
GST_PLUGIN_LDFLAGS="-module -avoid-version -export-symbols-regex '^[_]*gst_plugin_desc\$\$' $GST_ALL_LDFLAGS"
AC_SUBST(GST_PLUGIN_LDFLAGS)

dnl Add MacOSX specific flags
AC_CANONICAL_HOST
case $host_os in
     darwin*)
	DARWIN_LDFLAGS="-Wl,-read_only_relocs,suppress"
	;;
     *)
        DARWIN_LDFLAGS=""
	;;
esac
AC_SUBST(DARWIN_LDFLAGS)

dnl *** Check for bz2
AG_GST_CHECK_LIBHEADER(BZ2, bz2, BZ2_bzlibVersion, , bzlib.h, have_bz2=yes, have_bz2=no)
AM_CONDITIONAL(HAVE_BZ2, test "x$have_bz2" = "xyes")
if test "x$have_bz2" = "xno"; then
  AC_WARN([libbz2 not found, matroska demuxer will not be able to read bz2 tracks])
fi

dnl *** configure external libs ***

HAVE_FFMPEG_UNINSTALLED=1

AC_ARG_WITH(system-ffmpeg,
            [AC_HELP_STRING([--with-system-ffmpeg], [use system FFmpeg libraries])])

if test "x$with_system_ffmpeg" = "xyes"; then
  PKG_CHECK_MODULES(FFMPEG, libavformat libavcodec libavutil) 
  PKG_CHECK_MODULES(POSTPROC, libpostproc libavcodec libavutil)
  PKG_CHECK_MODULES(SWSCALE, libswscale libavutil)
  saved_CPPFLAGS="$CPPFLAGS"
  CPPFLAGS="$CPPFLAGS $FFMPEG_CFLAGS"
  AC_CHECK_HEADERS([avi.h])
  CPPFLAGS="$saved_CPPFLAGS"
  AC_DEFINE([FFMPEG_SOURCE], ["system install"], [Describes where the FFmpeg libraries come from.])
  HAVE_FFMPEG_UNINSTALLED=0
  AC_MSG_NOTICE([Using system-installed FFMpeg code])
  AC_MSG_WARN([
  ======================================================================
   WARNING: you have chosen to build gst-ffmpeg against a random
   external version of ffmpeg instead of building it against the tested
   internal ffmpeg snapshot that is included with gst-ffmpeg.
   
   This is a very bad idea.  So bad in fact that words cannot express
   just how bad it is.  Suffice to say that it is BAD.
   
   The GStreamer developers cannot and will not support a gst-ffmpeg
   built this way.  Any bug reports that indicate there is an external
   version of ffmpeg involved will be closed immediately without further
   investigation.
   
   The reason such a setup can't be supported is that the ffmpeg API
   and ABI is in constant flux, yet there aren't any official releases
   of the ffmpeg library to develop against.  This makes it impossible
   to guarantee that gst-ffmpeg will work reliably, or even compile,
   with a randomly picked version ffmpeg.  Even if gst-ffmpeg compiles
   and superficially appears to work fine against your chosen external
   ffmpeg version, that might just not be the case on other systems, or
   even the same system at a later time, or when using decoders,
   encoders, demuxers or muxers that have not been tested.
   
   Please do not create or distribute binary packages of gst-ffmpeg
   that link against an external ffmpeg. Thank you!
  ======================================================================
  ])

  dnl No, this is not too extreme, we want people to see and read the above
  sleep 15
else

  . "$srcdir/ffmpegrev"
  
  AC_MSG_NOTICE([Using ffmpeg revision $FFMPEG_REVISION])
  
  dnl libgstffmpeg.la: include dirs
  FFMPEG_CFLAGS="-I \$(top_srcdir)/gst-libs/ext/ffmpeg/libavutil \
  		 -I \$(top_srcdir)/gst-libs/ext/ffmpeg/libavcore \
  		 -I \$(top_srcdir)/gst-libs/ext/ffmpeg/libavformat \
                 -I \$(top_srcdir)/gst-libs/ext/ffmpeg/libavcodec \
		 -I \$(top_srcdir)/gst-libs/ext/ffmpeg \
		 -I \$(top_builddir)/gst-libs/ext/ffmpeg \
                 -Wno-deprecated-declarations"

  dnl libgstffmpeg.la: libs to statically link to        
  FFMPEG_LIBS="\$(top_builddir)/gst-libs/ext/ffmpeg/libavformat/libavformat.a \
               \$(top_builddir)/gst-libs/ext/ffmpeg/libavcodec/libavcodec.a \
               \$(top_builddir)/gst-libs/ext/ffmpeg/libavutil/libavutil.a \
               \$(top_builddir)/gst-libs/ext/ffmpeg/libavcore/libavcore.a"
  dnl
  POSTPROC_CFLAGS="-I \$(top_srcdir)/gst-libs/ext/ffmpeg/libpostproc	\
                   -I \$(top_srcdir)/gst-libs/ext/ffmpeg/libavutil 	\
                   -I \$(top_srcdir)/gst-libs/ext/ffmpeg/libavcodec 	\
                   -I \$(top_srcdir)/gst-libs/ext/ffmpeg 	\
		   -I \$(top_builddir)/gst-libs/ext/ffmpeg \
                   -Wno-deprecated-declarations"

  dnl libgstpostproc.la: libs to statically link to
  POSTPROC_LIBS="\$(top_builddir)/gst-libs/ext/ffmpeg/libpostproc/libpostproc.a \
  		 \$(top_builddir)/gst-libs/ext/ffmpeg/libavutil/libavutil.a"
  				 
  dnl
  SWSCALE_CFLAGS="-I \$(top_srcdir)/gst-libs/ext/ffmpeg/libswscale	\
                  -I \$(top_srcdir)/gst-libs/ext/ffmpeg/libavutil 	\
                  -I \$(top_srcdir)/gst-libs/ext/ffmpeg 	\
		   -I \$(top_builddir)/gst-libs/ext/ffmpeg \
                  -Wno-deprecated-declarations"

  dnl libgstswscale.la: libs to statically link to
  SWSCALE_LIBS="\$(top_builddir)/gst-libs/ext/ffmpeg/libswscale/libswscale.a \
                \$(top_builddir)/gst-libs/ext/ffmpeg/libavutil/libavutil.a"

  FFMPEG_SUBDIRS=gst-libs
  AC_DEFINE(HAVE_AVI_H)
  AC_DEFINE([FFMPEG_SOURCE], ["local snapshot"], [Describes where the FFmpeg libraries come from.])

  AC_ARG_WITH(ffmpeg-extra-configure, 
      AC_HELP_STRING([--with-ffmpeg-extra-configure="xxx"],
      [extra configure options for internal ffmpeg ./configure script]),,
      with_ffmpeg_extra_configure=no)

  # basic arguments
  embffmpeg_configure_args="--prefix=$prefix"

  # Enable pic and static so that we get .a files, but with PIC code.
  embffmpeg_configure_args="$embffmpeg_configure_args --disable-ffserver --disable-ffplay\
        --disable-ffmpeg --disable-ffprobe --enable-postproc --enable-gpl --enable-static --enable-pic \
	--disable-encoder=flac --disable-decoder=cavs --disable-protocols --disable-devices\
	--disable-network --disable-hwaccels --disable-filters --disable-doc\
	--enable-optimizations"

  # if we are cross-compiling, tell ffmpeg so
  if test "x$cross_compiling" = xyes; then
    embffmpeg_configure_args="$embffmpeg_configure_args --enable-cross-compile \
        --target-os=$host_os --arch=$host_cpu --cross-prefix=$host_alias-"
  fi

  case $host_os in
    # Unfortunately, in Mac OS 10.5 the current rev of ffmpeg builds
    # some non-PIC code into the .a file. See
    # http://trac.macosforge.org/projects/macports/ticket/13725 for more
    # info.
    darwin*) 
      embffmpeg_configure_args="$embffmpeg_configure_args --disable-mmx --disable-altivec"
      ;;
    mingw32*)
      embffmpeg_configure_args="$embffmpeg_configure_args --enable-memalign-hack"
      WIN32_LIBS="-lws2_32"
      ;;
    *)
      WIN32_LIBS=
      ;;
  esac

  dnl checks for extra enable/disable flags
  FFMPEG_OPTS="(cd $srcdir/gst-libs/ext/ffmpeg && ./configure --help)"
  # Let's check if we can disable the building of the ffmpeg binary
  can_disable=`echo "$FFMPEG_OPTS" | grep 'disable-ffmpeg'`
  if test "$can_disable" != ""; then
    embffmpeg_configure_args="$embffmpeg_configure_args --disable-ffmpeg"
  fi
  dnl check if libswscale needs enabling explicitly
  can_enable=`echo "$FFMPEG_OPTS" | grep 'enable-swscale'`
  if test "$can_enable" != ""; then
    embffmpeg_configure_args="$embffmpeg_configure_args --enable-swscale"
  fi

  # append extra configure options to embffmpeg_configure_args if needed
  if test "x$with_ffmpeg_extra_configure" != "xno"; then
    embffmpeg_configure_args="$embffmpeg_configure_args $with_ffmpeg_extra_configure"
  fi

  AC_SUBST(FFMPEG_CO_DIR)
  AC_SUBST(FFMPEG_SVN)
  AC_SUBST(FFMPEG_REVISION)
  AC_SUBST(FFMPEG_EXTERNALS_REVISION)
  AC_CONFIG_COMMANDS([configure-embedded-ffmpeg],
    [echo "Configuring included FFmpeg instance with args $embffmpeg_configure_args"
     origdir=`pwd`
     dnl Don't put path on the configure call when not needed, as FFmpeg's configure relies on it
     dnl to detect out-of-tree builds
     if test -z "$srcdir" -o "$srcdir" = .; then
       confcmd=./configure
     else
       confcmd="$origdir"/"$ac_top_srcdir"/gst-libs/ext/ffmpeg/configure
     fi

     AS_MKDIR_P(["$ac_top_build_prefix"gst-libs/ext/ffmpeg])
     cd "$ac_top_build_prefix"gst-libs/ext/ffmpeg &&
         $confcmd $embffmpeg_configure_args ||
         AC_MSG_ERROR([Failed to configure embedded FFmpeg tree])
     cd "$origdir"
    ],
    [embffmpeg_configure_args="$embffmpeg_configure_args"])
  AC_MSG_NOTICE([Using included FFMpeg code])
fi

AC_SUBST(FFMPEG_CFLAGS)
AC_SUBST(FFMPEG_LIBS)
AC_SUBST(FFMPEG_SUBDIRS)
AC_SUBST(POSTPROC_CFLAGS)
AC_SUBST(POSTPROC_LIBS)
AC_SUBST(SWSCALE_CFLAGS)
AC_SUBST(SWSCALE_LIBS)
AC_SUBST(WIN32_LIBS)
 
if test x$HAVE_FFMPEG_UNINSTALLED = x1; then
  AC_DEFINE(HAVE_FFMPEG_UNINSTALLED, [], [Defined if building against uninstalled FFmpeg source])
fi
AM_CONDITIONAL(HAVE_FFMPEG_UNINSTALLED, test x$HAVE_FFMPEG_UNINSTALLED = x1)

AC_CONFIG_FILES(
Makefile
common/Makefile
common/m4/Makefile
gst-ffmpeg.spec
ext/Makefile
ext/ffmpeg/Makefile
ext/libpostproc/Makefile
ext/libswscale/Makefile
gst-libs/Makefile
gst-libs/ext/Makefile
docs/Makefile
docs/version.entities
tests/Makefile
tests/check/Makefile
tests/files/Makefile
)
AC_OUTPUT

ORC_OUTPUT<|MERGE_RESOLUTION|>--- conflicted
+++ resolved
@@ -45,11 +45,7 @@
 AM_PROG_LIBTOOL
 
 dnl *** required versions of GStreamer stuff ***
-<<<<<<< HEAD
 GST_REQ=0.11.0
-=======
-GST_REQ=0.10.31
->>>>>>> 32ca9c11
 ORC_REQ=0.4.6
 
 dnl *** autotools stuff ****
