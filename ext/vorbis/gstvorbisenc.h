--- conflicted
+++ resolved
@@ -75,15 +75,6 @@
   guint64          samples_in;
   guint64          samples_out;
   guint64          bytes_out;
-<<<<<<< HEAD
-  GstClockTime     next_ts;
-  GstClockTime     expected_ts;
-  gboolean         next_discont;
-  guint64          granulepos_offset;
-  gint64           subgranule_offset;
-  GstSegment       segment;
-=======
->>>>>>> f63f0948
 
   GstTagList *     tags;
 
