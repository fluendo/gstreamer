--- conflicted
+++ resolved
@@ -2143,7 +2143,7 @@
   /* GST_VIDEO_FORMAT_A420, */
   {GST_VIDEO_FORMAT_A420, PIX_FMT_YUVA420P},
   /* GST_VIDEO_FORMAT_RGB8_PALETTED, */
-  {GST_VIDEO_FORMAT_RGB8_PALETTED, PIX_FMT_PAL8},
+  {GST_VIDEO_FORMAT_RGB8P, PIX_FMT_PAL8},
   /* GST_VIDEO_FORMAT_YUV9, */
   /* GST_VIDEO_FORMAT_YVU9, */
   /* GST_VIDEO_FORMAT_IYU1, */
@@ -2878,7 +2878,6 @@
   if (!strcmp (mimetype, "video/x-raw")) {
     id = CODEC_ID_RAWVIDEO;
     video = TRUE;
-<<<<<<< HEAD
   } else if (!strcmp (mimetype, "audio/x-raw")) {
     GstAudioInfo info;
 
@@ -2886,24 +2885,6 @@
       switch (GST_AUDIO_INFO_FORMAT (&info)) {
         case GST_AUDIO_FORMAT_S8:
           id = CODEC_ID_PCM_S8;
-=======
-  } else if (!strcmp (mimetype, "audio/x-raw-int")) {
-    gint depth, width, endianness;
-    gboolean signedness;
-
-    if (gst_structure_get_int (structure, "endianness", &endianness) &&
-        gst_structure_get_boolean (structure, "signed", &signedness) &&
-        gst_structure_get_int (structure, "width", &width) &&
-        gst_structure_get_int (structure, "depth", &depth)
-        && depth == width) {
-      switch (depth) {
-        case 8:
-          if (signedness) {
-            id = CODEC_ID_PCM_S8;
-          } else {
-            id = CODEC_ID_PCM_U8;
-          }
->>>>>>> 9761a650
           break;
         case GST_AUDIO_FORMAT_U8:
           id = CODEC_ID_PCM_U8;
