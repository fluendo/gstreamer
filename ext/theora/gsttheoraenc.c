/* GStreamer
 * Copyright (C) 2004 Wim Taymans <wim@fluendo.com>
 *
 * This library is free software; you can redistribute it and/or
 * modify it under the terms of the GNU Library General Public
 * License as published by the Free Software Foundation; either
 * version 2 of the License, or (at your option) any later version.
 *
 * This library is distributed in the hope that it will be useful,
 * but WITHOUT ANY WARRANTY; without even the implied warranty of
 * MERCHANTABILITY or FITNESS FOR A PARTICULAR PURPOSE.  See the GNU
 * Library General Public License for more details.
 *
 * You should have received a copy of the GNU Library General Public
 * License along with this library; if not, write to the
 * Free Software Foundation, Inc., 59 Temple Place - Suite 330,
 * Boston, MA 02111-1307, USA.
 */

/**
 * SECTION:element-theoraenc
 * @see_also: theoradec, oggmux
 *
 * This element encodes raw video into a Theora stream.
 * <ulink url="http://www.theora.org/">Theora</ulink> is a royalty-free
 * video codec maintained by the <ulink url="http://www.xiph.org/">Xiph.org
 * Foundation</ulink>, based on the VP3 codec.
 *
 * The theora codec internally only supports encoding of images that are a
 * multiple of 16 pixels in both X and Y direction. It is however perfectly
 * possible to encode images with other dimensions because an arbitrary
 * rectangular cropping region can be set up. This element will automatically
 * set up a correct cropping region if the dimensions are not multiples of 16
 * pixels.
 *
 * To control the quality of the encoding, the #GstTheoraEnc::bitrate and
 * #GstTheoraEnc::quality properties can be used. These two properties are
 * mutualy exclusive. Setting the bitrate property will produce a constant
 * bitrate (CBR) stream while setting the quality property will produce a
 * variable bitrate (VBR) stream.
 *
 * <refsect2>
 * <title>Example pipeline</title>
 * |[
 * gst-launch -v videotestsrc num-buffers=1000 ! theoraenc ! oggmux ! filesink location=videotestsrc.ogg
 * ]| This example pipeline will encode a test video source to theora muxed in an
 * ogg container. Refer to the theoradec documentation to decode the create
 * stream.
 * </refsect2>
 *
 * Last reviewed on 2006-03-01 (0.10.4)
 */

#ifdef HAVE_CONFIG_H
#include "config.h"
#endif

#include "gsttheoraenc.h"

#include <string.h>
#include <stdlib.h>             /* free */

#include <gst/tag/tag.h>
#include <gst/video/video.h>

#define GST_CAT_DEFAULT theoraenc_debug
GST_DEBUG_CATEGORY_STATIC (GST_CAT_DEFAULT);

#define GST_TYPE_BORDER_MODE (gst_border_mode_get_type())
static GType
gst_border_mode_get_type (void)
{
  static GType border_mode_type = 0;
  static const GEnumValue border_mode[] = {
    {BORDER_NONE, "No Border", "none"},
    {BORDER_BLACK, "Black Border", "black"},
    {BORDER_MIRROR, "Mirror image in borders", "mirror"},
    {0, NULL, NULL},
  };

  if (!border_mode_type) {
    border_mode_type =
        g_enum_register_static ("GstTheoraEncBorderMode", border_mode);
  }
  return border_mode_type;
}

#define GST_TYPE_MULTIPASS_MODE (gst_multipass_mode_get_type())
static GType
gst_multipass_mode_get_type (void)
{
  static GType multipass_mode_type = 0;
  static const GEnumValue multipass_mode[] = {
    {MULTIPASS_MODE_SINGLE_PASS, "Single pass", "single-pass"},
    {MULTIPASS_MODE_FIRST_PASS, "First pass", "first-pass"},
    {MULTIPASS_MODE_SECOND_PASS, "Second pass", "second-pass"},
    {0, NULL, NULL},
  };

  if (!multipass_mode_type) {
    multipass_mode_type =
        g_enum_register_static ("GstTheoraEncMultipassMode", multipass_mode);
  }
  return multipass_mode_type;
}

/* taken from theora/lib/toplevel.c */
static int
_ilog (unsigned int v)
{
  int ret = 0;

  while (v) {
    ret++;
    v >>= 1;
  }
  return (ret);
}

#define THEORA_DEF_BITRATE              0
#define THEORA_DEF_QUALITY              48
#define THEORA_DEF_KEYFRAME_AUTO        TRUE
#define THEORA_DEF_KEYFRAME_FREQ        64
#define THEORA_DEF_KEYFRAME_FREQ_FORCE  64
#define THEORA_DEF_SPEEDLEVEL           1
#define THEORA_DEF_VP3_COMPATIBLE       FALSE
#define THEORA_DEF_DROP_FRAMES          TRUE
#define THEORA_DEF_CAP_OVERFLOW         TRUE
#define THEORA_DEF_CAP_UNDERFLOW        FALSE
#define THEORA_DEF_RATE_BUFFER          0
#define THEORA_DEF_MULTIPASS_CACHE_FILE NULL
#define THEORA_DEF_MULTIPASS_MODE       MULTIPASS_MODE_SINGLE_PASS
enum
{
  PROP_0,
  PROP_CENTER,
  PROP_BORDER,
  PROP_BITRATE,
  PROP_QUALITY,
  PROP_QUICK,
  PROP_KEYFRAME_AUTO,
  PROP_KEYFRAME_FREQ,
  PROP_KEYFRAME_FREQ_FORCE,
  PROP_KEYFRAME_THRESHOLD,
  PROP_KEYFRAME_MINDISTANCE,
  PROP_NOISE_SENSITIVITY,
  PROP_SHARPNESS,
  PROP_SPEEDLEVEL,
  PROP_VP3_COMPATIBLE,
  PROP_DROP_FRAMES,
  PROP_CAP_OVERFLOW,
  PROP_CAP_UNDERFLOW,
  PROP_RATE_BUFFER,
  PROP_MULTIPASS_CACHE_FILE,
  PROP_MULTIPASS_MODE
      /* FILL ME */
};

/* this function does a straight granulepos -> timestamp conversion */
static GstClockTime
granulepos_to_timestamp (GstTheoraEnc * theoraenc, ogg_int64_t granulepos)
{
  guint64 iframe, pframe;
  int shift = theoraenc->info.keyframe_granule_shift;

  if (granulepos < 0)
    return GST_CLOCK_TIME_NONE;

  iframe = granulepos >> shift;
  pframe = granulepos - (iframe << shift);

  /* num and den are 32 bit, so we can safely multiply with GST_SECOND */
  return gst_util_uint64_scale ((guint64) (iframe + pframe),
      GST_SECOND * theoraenc->info.fps_denominator,
      theoraenc->info.fps_numerator);
}

/* Generate a dummy encoder context for use in th_encode_ctl queries
   Release with th_encode_free()
   This and the next routine from theora/examples/libtheora_info.c */
static th_enc_ctx *
dummy_encode_ctx (void)
{
  th_enc_ctx *ctx;
  th_info info;

  /* set the minimal video parameters */
  th_info_init (&info);
  info.frame_width = 320;
  info.frame_height = 240;
  info.fps_numerator = 1;
  info.fps_denominator = 1;

  /* allocate and initialize a context object */
  ctx = th_encode_alloc (&info);
  if (!ctx)
    GST_WARNING ("Failed to allocate dummy encoder context.");

  /* clear the info struct */
  th_info_clear (&info);

  return ctx;
}

/* Query the current and maximum values for the 'speed level' setting.
   This can be used to ask the encoder to trade off encoding quality
   vs. performance cost, for example to adapt to realtime constraints. */
static int
check_speed_level (th_enc_ctx * ctx, int *current, int *max)
{
  int ret;

  /* query the current speed level */
  ret = th_encode_ctl (ctx, TH_ENCCTL_GET_SPLEVEL, current, sizeof (int));
  if (ret) {
    GST_WARNING ("Error %d getting current speed level.", ret);
    return ret;
  }
  /* query the maximum speed level, which varies by encoder version */
  ret = th_encode_ctl (ctx, TH_ENCCTL_GET_SPLEVEL_MAX, max, sizeof (int));
  if (ret) {
    GST_WARNING ("Error %d getting maximum speed level.", ret);
    return ret;
  }

  return 0;
}

static GstStaticPadTemplate theora_enc_sink_factory =
GST_STATIC_PAD_TEMPLATE ("sink",
    GST_PAD_SINK,
    GST_PAD_ALWAYS,
    GST_STATIC_CAPS ("video/x-raw-yuv, "
        "format = (fourcc) { I420, Y42B, Y444 }, "
        "framerate = (fraction) [1/MAX, MAX], "
        "width = (int) [ 1, MAX ], " "height = (int) [ 1, MAX ]")
    );

static GstStaticPadTemplate theora_enc_src_factory =
GST_STATIC_PAD_TEMPLATE ("src",
    GST_PAD_SRC,
    GST_PAD_ALWAYS,
    GST_STATIC_CAPS ("video/x-theora")
    );

<<<<<<< HEAD
#define gst_theora_enc_parent_class parent_class
G_DEFINE_TYPE_WITH_CODE (GstTheoraEnc, gst_theora_enc,
    GST_TYPE_ELEMENT, G_IMPLEMENT_INTERFACE (GST_TYPE_PRESET, NULL));
=======
static GstCaps *theora_enc_src_caps;

static void
_do_init (GType object_type)
{
  const GInterfaceInfo preset_interface_info = {
    NULL,                       /* interface_init */
    NULL,                       /* interface_finalize */
    NULL                        /* interface_data */
  };

  g_type_add_interface_static (object_type, GST_TYPE_PRESET,
      &preset_interface_info);
}

GST_BOILERPLATE_FULL (GstTheoraEnc, gst_theora_enc, GstElement,
    GST_TYPE_ELEMENT, _do_init);
>>>>>>> 407b7774

static gboolean theora_enc_sink_event (GstPad * pad, GstEvent * event);
static gboolean theora_enc_src_event (GstPad * pad, GstEvent * event);
static GstFlowReturn theora_enc_chain (GstPad * pad, GstBuffer * buffer);
static GstStateChangeReturn theora_enc_change_state (GstElement * element,
    GstStateChange transition);
static GstCaps *theora_enc_sink_getcaps (GstPad * pad, GstCaps * filter);
static gboolean theora_enc_sink_setcaps (GstPad * pad, GstCaps * caps);
static void theora_enc_get_property (GObject * object, guint prop_id,
    GValue * value, GParamSpec * pspec);
static void theora_enc_set_property (GObject * object, guint prop_id,
    const GValue * value, GParamSpec * pspec);
static void theora_enc_finalize (GObject * object);

static gboolean theora_enc_write_multipass_cache (GstTheoraEnc * enc,
    gboolean begin, gboolean eos);

static char *theora_enc_get_supported_formats (void);

static void
gst_theora_enc_class_init (GstTheoraEncClass * klass)
{
  GObjectClass *gobject_class = (GObjectClass *) klass;
  GstElementClass *gstelement_class = GST_ELEMENT_CLASS (klass);
  char *caps_string;

  /* query runtime encoder properties */
  th_enc_ctx *th_ctx;
  int default_speed_level = THEORA_DEF_SPEEDLEVEL;
  int max_speed_level = default_speed_level;

  GST_DEBUG_CATEGORY_INIT (theoraenc_debug, "theoraenc", 0, "Theora encoder");

  th_ctx = dummy_encode_ctx ();
  if (th_ctx) {
    if (!check_speed_level (th_ctx, &default_speed_level, &max_speed_level))
      GST_WARNING
          ("Failed to determine settings for the speed-level property.");
    th_encode_free (th_ctx);
  }

  gobject_class->set_property = theora_enc_set_property;
  gobject_class->get_property = theora_enc_get_property;
  gobject_class->finalize = theora_enc_finalize;

  g_object_class_install_property (gobject_class, PROP_CENTER,
      g_param_spec_boolean ("center", "Center",
          "ignored and kept for API compat only", TRUE,
          (GParamFlags) G_PARAM_READWRITE | G_PARAM_STATIC_STRINGS));
  g_object_class_install_property (gobject_class, PROP_BORDER,
      g_param_spec_enum ("border", "Border",
          "ignored and kept for API compat only",
          GST_TYPE_BORDER_MODE, BORDER_BLACK,
          (GParamFlags) G_PARAM_READWRITE | G_PARAM_STATIC_STRINGS));
  /* general encoding stream options */
  g_object_class_install_property (gobject_class, PROP_BITRATE,
      g_param_spec_int ("bitrate", "Bitrate", "Compressed video bitrate (kbps)",
          0, (1 << 24) - 1, THEORA_DEF_BITRATE,
          (GParamFlags) G_PARAM_READWRITE | G_PARAM_STATIC_STRINGS |
          GST_PARAM_MUTABLE_PLAYING));
  g_object_class_install_property (gobject_class, PROP_QUALITY,
      g_param_spec_int ("quality", "Quality", "Video quality", 0, 63,
          THEORA_DEF_QUALITY,
          (GParamFlags) G_PARAM_READWRITE | G_PARAM_STATIC_STRINGS |
          GST_PARAM_MUTABLE_PLAYING));
  g_object_class_install_property (gobject_class, PROP_QUICK,
      g_param_spec_boolean ("quick", "Quick",
          "ignored and kept for API compat only", TRUE,
          (GParamFlags) G_PARAM_READWRITE | G_PARAM_STATIC_STRINGS));
  g_object_class_install_property (gobject_class, PROP_KEYFRAME_AUTO,
      g_param_spec_boolean ("keyframe-auto", "Keyframe Auto",
          "Automatic keyframe detection", THEORA_DEF_KEYFRAME_AUTO,
          (GParamFlags) G_PARAM_READWRITE | G_PARAM_STATIC_STRINGS));
  g_object_class_install_property (gobject_class, PROP_KEYFRAME_FREQ,
      g_param_spec_int ("keyframe-freq", "Keyframe frequency",
          "Keyframe frequency", 1, 32768, THEORA_DEF_KEYFRAME_FREQ,
          (GParamFlags) G_PARAM_READWRITE | G_PARAM_STATIC_STRINGS));
  g_object_class_install_property (gobject_class, PROP_KEYFRAME_FREQ_FORCE,
      g_param_spec_int ("keyframe-force", "Keyframe force",
          "Force keyframe every N frames", 1, 32768,
          THEORA_DEF_KEYFRAME_FREQ_FORCE,
          (GParamFlags) G_PARAM_READWRITE | G_PARAM_STATIC_STRINGS));
  g_object_class_install_property (gobject_class, PROP_KEYFRAME_THRESHOLD,
      g_param_spec_int ("keyframe-threshold", "Keyframe threshold",
          "ignored and kept for API compat only", 0, 32768, 80,
          (GParamFlags) G_PARAM_READWRITE | G_PARAM_STATIC_STRINGS));
  g_object_class_install_property (gobject_class, PROP_KEYFRAME_MINDISTANCE,
      g_param_spec_int ("keyframe-mindistance", "Keyframe mindistance",
          "ignored and kept for API compat only", 1, 32768, 8,
          (GParamFlags) G_PARAM_READWRITE | G_PARAM_STATIC_STRINGS));
  g_object_class_install_property (gobject_class, PROP_NOISE_SENSITIVITY,
      g_param_spec_int ("noise-sensitivity", "Noise sensitivity",
          "ignored and kept for API compat only", 0, 32768, 1,
          (GParamFlags) G_PARAM_READWRITE | G_PARAM_STATIC_STRINGS));
  g_object_class_install_property (gobject_class, PROP_SHARPNESS,
      g_param_spec_int ("sharpness", "Sharpness",
          "ignored and kept for API compat only", 0, 2, 0,
          (GParamFlags) G_PARAM_READWRITE | G_PARAM_STATIC_STRINGS));
  g_object_class_install_property (gobject_class, PROP_SPEEDLEVEL,
      g_param_spec_int ("speed-level", "Speed level",
          "Controls the amount of analysis performed when encoding."
          " Higher values trade compression quality for speed."
          " This property requires libtheora version >= 1.0"
          ", and the maximum value may vary based on encoder version.",
          0, max_speed_level, default_speed_level,
          (GParamFlags) G_PARAM_READWRITE | G_PARAM_CONSTRUCT |
          G_PARAM_STATIC_STRINGS));
  g_object_class_install_property (gobject_class, PROP_VP3_COMPATIBLE,
      g_param_spec_boolean ("vp3-compatible", "VP3 Compatible",
          "Disables non-VP3 compatible features",
          THEORA_DEF_VP3_COMPATIBLE,
          (GParamFlags) G_PARAM_READWRITE | G_PARAM_STATIC_STRINGS));
  g_object_class_install_property (gobject_class, PROP_DROP_FRAMES,
      g_param_spec_boolean ("drop-frames", "VP3 Compatible",
          "Allow or disallow frame dropping",
          THEORA_DEF_DROP_FRAMES,
          (GParamFlags) G_PARAM_READWRITE | G_PARAM_STATIC_STRINGS));
  g_object_class_install_property (gobject_class, PROP_CAP_OVERFLOW,
      g_param_spec_boolean ("cap-overflow", "VP3 Compatible",
          "Enable capping of bit reservoir overflows",
          THEORA_DEF_CAP_OVERFLOW,
          (GParamFlags) G_PARAM_READWRITE | G_PARAM_STATIC_STRINGS));
  g_object_class_install_property (gobject_class, PROP_CAP_UNDERFLOW,
      g_param_spec_boolean ("cap-underflow", "VP3 Compatible",
          "Enable capping of bit reservoir underflows",
          THEORA_DEF_CAP_UNDERFLOW,
          (GParamFlags) G_PARAM_READWRITE | G_PARAM_STATIC_STRINGS));
  g_object_class_install_property (gobject_class, PROP_RATE_BUFFER,
      g_param_spec_int ("rate-buffer", "Rate Control Buffer",
          "Sets the size of the rate control buffer, in units of frames.  "
          "The default value of 0 instructs the encoder to automatically "
          "select an appropriate value",
          0, 1000, THEORA_DEF_RATE_BUFFER,
          (GParamFlags) G_PARAM_READWRITE | G_PARAM_STATIC_STRINGS));
  g_object_class_install_property (gobject_class, PROP_MULTIPASS_CACHE_FILE,
      g_param_spec_string ("multipass-cache-file", "Multipass Cache File",
          "Multipass cache file", THEORA_DEF_MULTIPASS_CACHE_FILE,
          (GParamFlags) G_PARAM_READWRITE | G_PARAM_STATIC_STRINGS));
  g_object_class_install_property (gobject_class, PROP_MULTIPASS_MODE,
      g_param_spec_enum ("multipass-mode", "Multipass mode",
          "Single pass or first/second pass", GST_TYPE_MULTIPASS_MODE,
          THEORA_DEF_MULTIPASS_MODE,
          (GParamFlags) G_PARAM_READWRITE | G_PARAM_STATIC_STRINGS));

<<<<<<< HEAD
  gst_element_class_add_pad_template (gstelement_class,
      gst_static_pad_template_get (&theora_enc_src_factory));
  gst_element_class_add_pad_template (gstelement_class,
      gst_static_pad_template_get (&theora_enc_sink_factory));
  gst_element_class_set_details_simple (gstelement_class,
      "Theora video encoder", "Codec/Encoder/Video",
      "encode raw YUV video to a theora stream",
      "Wim Taymans <wim@fluendo.com>");
=======
  caps_string = g_strdup_printf ("video/x-raw-yuv, "
      "format = (fourcc) { %s }, "
      "framerate = (fraction) [1/MAX, MAX], "
      "width = (int) [ 1, MAX ], " "height = (int) [ 1, MAX ]",
      theora_enc_get_supported_formats ());
  theora_enc_src_caps = gst_caps_from_string (caps_string);
  g_free (caps_string);
>>>>>>> 407b7774

  gstelement_class->change_state = theora_enc_change_state;
}

static void
gst_theora_enc_init (GstTheoraEnc * enc)
{
  enc->sinkpad =
      gst_pad_new_from_static_template (&theora_enc_sink_factory, "sink");
  gst_pad_set_chain_function (enc->sinkpad, theora_enc_chain);
  gst_pad_set_event_function (enc->sinkpad, theora_enc_sink_event);
  gst_pad_set_getcaps_function (enc->sinkpad, theora_enc_sink_getcaps);
  gst_pad_set_setcaps_function (enc->sinkpad, theora_enc_sink_setcaps);
  gst_element_add_pad (GST_ELEMENT (enc), enc->sinkpad);

  enc->srcpad =
      gst_pad_new_from_static_template (&theora_enc_src_factory, "src");
  gst_pad_set_event_function (enc->srcpad, theora_enc_src_event);
  gst_pad_use_fixed_caps (enc->srcpad);
  gst_element_add_pad (GST_ELEMENT (enc), enc->srcpad);

  gst_segment_init (&enc->segment, GST_FORMAT_UNDEFINED);

  enc->video_bitrate = THEORA_DEF_BITRATE;
  enc->video_quality = THEORA_DEF_QUALITY;
  enc->keyframe_auto = THEORA_DEF_KEYFRAME_AUTO;
  enc->keyframe_freq = THEORA_DEF_KEYFRAME_FREQ;
  enc->keyframe_force = THEORA_DEF_KEYFRAME_FREQ_FORCE;

  enc->expected_ts = GST_CLOCK_TIME_NONE;

  /* enc->speed_level is set to the libtheora default by the constructor */
  enc->vp3_compatible = THEORA_DEF_VP3_COMPATIBLE;
  enc->drop_frames = THEORA_DEF_DROP_FRAMES;
  enc->cap_overflow = THEORA_DEF_CAP_OVERFLOW;
  enc->cap_underflow = THEORA_DEF_CAP_UNDERFLOW;
  enc->rate_buffer = THEORA_DEF_RATE_BUFFER;

  enc->multipass_mode = THEORA_DEF_MULTIPASS_MODE;
  enc->multipass_cache_file = THEORA_DEF_MULTIPASS_CACHE_FILE;
}

static void
theora_enc_clear_multipass_cache (GstTheoraEnc * enc)
{
  if (enc->multipass_cache_fd) {
    g_io_channel_shutdown (enc->multipass_cache_fd, TRUE, NULL);
    g_io_channel_unref (enc->multipass_cache_fd);
    enc->multipass_cache_fd = NULL;
  }

  if (enc->multipass_cache_adapter) {
    gst_object_unref (enc->multipass_cache_adapter);
    enc->multipass_cache_adapter = NULL;
  }
}

static void
theora_enc_finalize (GObject * object)
{
  GstTheoraEnc *enc = GST_THEORA_ENC (object);

  GST_DEBUG_OBJECT (enc, "Finalizing");
  if (enc->encoder)
    th_encode_free (enc->encoder);
  th_comment_clear (&enc->comment);
  th_info_clear (&enc->info);
  g_free (enc->multipass_cache_file);

  theora_enc_clear_multipass_cache (enc);

  G_OBJECT_CLASS (parent_class)->finalize (object);
}

static void
theora_enc_reset (GstTheoraEnc * enc)
{
  ogg_uint32_t keyframe_force;
  int rate_flags;

  GST_OBJECT_LOCK (enc);
  enc->info.target_bitrate = enc->video_bitrate;
  enc->info.quality = enc->video_quality;
  enc->bitrate_changed = FALSE;
  enc->quality_changed = FALSE;
  GST_OBJECT_UNLOCK (enc);

  if (enc->encoder)
    th_encode_free (enc->encoder);
  enc->encoder = th_encode_alloc (&enc->info);
  /* We ensure this function cannot fail. */
  g_assert (enc->encoder != NULL);
  th_encode_ctl (enc->encoder, TH_ENCCTL_SET_SPLEVEL, &enc->speed_level,
      sizeof (enc->speed_level));
  th_encode_ctl (enc->encoder, TH_ENCCTL_SET_VP3_COMPATIBLE,
      &enc->vp3_compatible, sizeof (enc->vp3_compatible));

  rate_flags = 0;
  if (enc->drop_frames)
    rate_flags |= TH_RATECTL_DROP_FRAMES;
  if (enc->drop_frames)
    rate_flags |= TH_RATECTL_CAP_OVERFLOW;
  if (enc->drop_frames)
    rate_flags |= TH_RATECTL_CAP_UNDERFLOW;
  th_encode_ctl (enc->encoder, TH_ENCCTL_SET_RATE_FLAGS,
      &rate_flags, sizeof (rate_flags));

  if (enc->rate_buffer) {
    th_encode_ctl (enc->encoder, TH_ENCCTL_SET_RATE_BUFFER,
        &enc->rate_buffer, sizeof (enc->rate_buffer));
  } else {
    /* FIXME */
  }

  keyframe_force = enc->keyframe_auto ?
      enc->keyframe_force : enc->keyframe_freq;
  th_encode_ctl (enc->encoder, TH_ENCCTL_SET_KEYFRAME_FREQUENCY_FORCE,
      &keyframe_force, sizeof (keyframe_force));

  /* Get placeholder data */
  if (enc->multipass_cache_fd
      && enc->multipass_mode == MULTIPASS_MODE_FIRST_PASS)
    theora_enc_write_multipass_cache (enc, TRUE, FALSE);
}

static void
theora_enc_clear (GstTheoraEnc * enc)
{
  enc->packetno = 0;
  enc->bytes_out = 0;
  enc->granulepos_offset = 0;
  enc->timestamp_offset = 0;

  enc->next_ts = GST_CLOCK_TIME_NONE;
  enc->next_discont = FALSE;
  enc->expected_ts = GST_CLOCK_TIME_NONE;
}

static char *
theora_enc_get_supported_formats (void)
{
  th_enc_ctx *encoder;
  th_info info;
  struct
  {
    th_pixel_fmt pixelformat;
    const char *fourcc;
  } formats[] = {
    {
    TH_PF_420, "I420"}, {
    TH_PF_422, "Y42B"}, {
    TH_PF_444, "Y444"}
  };
  GString *string = NULL;
  guint i;

  th_info_init (&info);
  info.frame_width = 16;
  info.frame_height = 16;
  info.fps_numerator = 25;
  info.fps_denominator = 1;
  for (i = 0; i < G_N_ELEMENTS (formats); i++) {
    info.pixel_fmt = formats[i].pixelformat;

    encoder = th_encode_alloc (&info);
    if (encoder == NULL)
      continue;

    GST_LOG ("format %s is supported", formats[i].fourcc);
    th_encode_free (encoder);

    if (string == NULL) {
      string = g_string_new (formats[i].fourcc);
    } else {
      g_string_append (string, ", ");
      g_string_append (string, formats[i].fourcc);
    }
  }
  th_info_clear (&info);

  return string == NULL ? NULL : g_string_free (string, FALSE);
}

static GstCaps *
theora_enc_sink_getcaps (GstPad * pad, GstCaps * filter)
{
  GstTheoraEnc *encoder;
  GstPad *peer;
  GstCaps *caps;

  /* If we already have caps return them */
  if (GST_PAD_CAPS (pad))
    return gst_caps_ref (GST_PAD_CAPS (pad));

  encoder = GST_THEORA_ENC (gst_pad_get_parent (pad));
  if (!encoder)
    return gst_caps_new_empty ();

  peer = gst_pad_get_peer (encoder->srcpad);
  if (peer) {
    const GstCaps *templ_caps;
    GstCaps *peer_caps;
    GstStructure *s;
    guint i, n;

    peer_caps = gst_pad_get_caps (peer);

    /* Translate peercaps to YUV */
    peer_caps = gst_caps_make_writable (peer_caps);
    n = gst_caps_get_size (peer_caps);
    for (i = 0; i < n; i++) {
      s = gst_caps_get_structure (peer_caps, i);

      gst_structure_set_name (s, "video/x-raw-yuv");
      gst_structure_remove_field (s, "streamheader");
    }

    templ_caps = gst_pad_get_pad_template_caps (pad);

    caps = gst_caps_intersect (peer_caps, templ_caps);
    caps = gst_caps_intersect (caps, theora_enc_src_caps);
    gst_caps_unref (peer_caps);
    gst_object_unref (peer);
    peer = NULL;
  } else {
    caps = gst_caps_ref (theora_enc_src_caps);
  }

  gst_object_unref (encoder);

  if (filter) {
    GstCaps *intersection;

    intersection =
        gst_caps_intersect_full (filter, caps, GST_CAPS_INTERSECT_FIRST);
    gst_caps_unref (caps);
    caps = intersection;
  }

  return caps;
}

static gboolean
theora_enc_sink_setcaps (GstPad * pad, GstCaps * caps)
{
  GstStructure *structure = gst_caps_get_structure (caps, 0);
  GstTheoraEnc *enc = GST_THEORA_ENC (gst_pad_get_parent (pad));
  guint32 fourcc;
  const GValue *par;
  gint fps_n, fps_d;

  gst_structure_get_fourcc (structure, "format", &fourcc);
  gst_structure_get_int (structure, "width", &enc->width);
  gst_structure_get_int (structure, "height", &enc->height);
  gst_structure_get_fraction (structure, "framerate", &fps_n, &fps_d);
  par = gst_structure_get_value (structure, "pixel-aspect-ratio");

  th_info_clear (&enc->info);
  th_info_init (&enc->info);
  /* Theora has a divisible-by-sixteen restriction for the encoded video size but
   * we can define a picture area using pic_width/pic_height */
  enc->info.frame_width = GST_ROUND_UP_16 (enc->width);
  enc->info.frame_height = GST_ROUND_UP_16 (enc->height);
  enc->info.pic_width = enc->width;
  enc->info.pic_height = enc->height;
  switch (fourcc) {
    case GST_MAKE_FOURCC ('I', '4', '2', '0'):
      enc->info.pixel_fmt = TH_PF_420;
      break;
    case GST_MAKE_FOURCC ('Y', '4', '2', 'B'):
      enc->info.pixel_fmt = TH_PF_422;
      break;
    case GST_MAKE_FOURCC ('Y', '4', '4', '4'):
      enc->info.pixel_fmt = TH_PF_444;
      break;
    default:
      g_assert_not_reached ();
  }

  enc->info.fps_numerator = enc->fps_n = fps_n;
  enc->info.fps_denominator = enc->fps_d = fps_d;
  if (par) {
    enc->info.aspect_numerator = gst_value_get_fraction_numerator (par);
    enc->par_n = gst_value_get_fraction_numerator (par);
    enc->info.aspect_denominator = gst_value_get_fraction_denominator (par);
    enc->par_d = gst_value_get_fraction_denominator (par);
  } else {
    /* setting them to 0 indicates that the decoder can chose a good aspect
     * ratio, defaulting to 1/1 */
    enc->info.aspect_numerator = 0;
    enc->par_n = 1;
    enc->info.aspect_denominator = 0;
    enc->par_d = 1;
  }

  enc->info.colorspace = TH_CS_UNSPECIFIED;

  /* as done in theora */
  enc->info.keyframe_granule_shift = _ilog (enc->keyframe_force - 1);
  GST_DEBUG_OBJECT (enc,
      "keyframe_frequency_force is %d, granule shift is %d",
      enc->keyframe_force, enc->info.keyframe_granule_shift);

  theora_enc_reset (enc);
  enc->initialised = TRUE;

  gst_object_unref (enc);

  return TRUE;
}

static guint64
granulepos_add (guint64 granulepos, guint64 addend, gint shift)
{
  guint64 iframe, pframe;

  iframe = granulepos >> shift;
  pframe = granulepos - (iframe << shift);
  iframe += addend;

  return (iframe << shift) + pframe;
}

/* prepare a buffer for transmission by passing data through libtheora */
static GstFlowReturn
theora_buffer_from_packet (GstTheoraEnc * enc, ogg_packet * packet,
    GstClockTime timestamp, GstClockTime running_time,
    GstClockTime duration, GstBuffer ** buffer)
{
  GstBuffer *buf;
  GstFlowReturn ret = GST_FLOW_OK;

  buf = gst_buffer_new_and_alloc (packet->bytes);
  if (!buf) {
    GST_WARNING_OBJECT (enc, "Could not allocate buffer");
    ret = GST_FLOW_ERROR;
    goto done;
  }

  gst_buffer_fill (buf, 0, packet->packet, packet->bytes);
  /* see ext/ogg/README; OFFSET_END takes "our" granulepos, OFFSET its
   * time representation */
  GST_BUFFER_OFFSET_END (buf) =
      granulepos_add (packet->granulepos, enc->granulepos_offset,
      enc->info.keyframe_granule_shift);
  GST_BUFFER_OFFSET (buf) = granulepos_to_timestamp (enc,
      GST_BUFFER_OFFSET_END (buf));

  GST_BUFFER_TIMESTAMP (buf) = timestamp;
  GST_BUFFER_DURATION (buf) = duration;

  if (enc->next_discont) {
    GST_BUFFER_FLAG_SET (buf, GST_BUFFER_FLAG_DISCONT);
    enc->next_discont = FALSE;
  }

  /* the second most significant bit of the first data byte is cleared
   * for keyframes */
  if (packet->bytes > 0 && (packet->packet[0] & 0x40) == 0) {
    GST_BUFFER_FLAG_UNSET (buf, GST_BUFFER_FLAG_DELTA_UNIT);
  } else {
    GST_BUFFER_FLAG_SET (buf, GST_BUFFER_FLAG_DELTA_UNIT);
  }
  enc->packetno++;

done:
  *buffer = buf;
  return ret;
}

/* push out the buffer and do internal bookkeeping */
static GstFlowReturn
theora_push_buffer (GstTheoraEnc * enc, GstBuffer * buffer)
{
  GstFlowReturn ret;

  enc->bytes_out += gst_buffer_get_size (buffer);

  ret = gst_pad_push (enc->srcpad, buffer);

  return ret;
}

static GstFlowReturn
theora_push_packet (GstTheoraEnc * enc, ogg_packet * packet,
    GstClockTime timestamp, GstClockTime running_time, GstClockTime duration)
{
  GstBuffer *buf;
  GstFlowReturn ret;

  ret =
      theora_buffer_from_packet (enc, packet, timestamp, running_time, duration,
      &buf);
  if (ret == GST_FLOW_OK)
    ret = theora_push_buffer (enc, buf);

  return ret;
}

static GstCaps *
theora_set_header_on_caps (GstCaps * caps, GSList * buffers)
{
  GstStructure *structure;
  GValue array = { 0 };
  GValue value = { 0 };
  GstBuffer *buffer;
  GSList *walk;

  caps = gst_caps_make_writable (caps);
  structure = gst_caps_get_structure (caps, 0);

  /* put copies of the buffers in a fixed list */
  g_value_init (&array, GST_TYPE_ARRAY);

  for (walk = buffers; walk; walk = walk->next) {
    buffer = walk->data;

    /* mark buffer */
    GST_BUFFER_FLAG_SET (buffer, GST_BUFFER_FLAG_IN_CAPS);

    /* Copy buffer, because we can't use the original -
     * it creates a circular refcount with the caps<->buffers */
    buffer = gst_buffer_copy (buffer);

    g_value_init (&value, GST_TYPE_BUFFER);
    gst_value_set_buffer (&value, buffer);
    gst_value_array_append_value (&array, &value);
    g_value_unset (&value);

    /* Unref our copy */
    gst_buffer_unref (buffer);
  }

  gst_structure_set_value (structure, "streamheader", &array);
  g_value_unset (&array);

  return caps;
}

static void
theora_enc_force_keyframe (GstTheoraEnc * enc)
{
  GstClockTime next_ts;

  /* make sure timestamps increment after resetting the decoder */
  next_ts = enc->next_ts + enc->timestamp_offset;

  theora_enc_reset (enc);
  enc->granulepos_offset =
      gst_util_uint64_scale (next_ts, enc->fps_n, GST_SECOND * enc->fps_d);
  enc->timestamp_offset = next_ts;
  enc->next_ts = 0;
}

static gboolean
theora_enc_sink_event (GstPad * pad, GstEvent * event)
{
  GstTheoraEnc *enc;
  ogg_packet op;
  gboolean res;

  enc = GST_THEORA_ENC (GST_PAD_PARENT (pad));

  switch (GST_EVENT_TYPE (event)) {
    case GST_EVENT_SEGMENT:
    {
      gst_event_copy_segment (event, &enc->segment);

      res = gst_pad_push_event (enc->srcpad, event);
      break;
    }
    case GST_EVENT_EOS:
      if (enc->initialised) {
        /* push last packet with eos flag, should not be called */
        while (th_encode_packetout (enc->encoder, 1, &op)) {
          GstClockTime next_time =
              th_granule_time (enc->encoder, op.granulepos) * GST_SECOND;

          theora_push_packet (enc, &op, GST_CLOCK_TIME_NONE, enc->next_ts,
              next_time - enc->next_ts);
          enc->next_ts = next_time;
        }
      }
      if (enc->initialised && enc->multipass_cache_fd
          && enc->multipass_mode == MULTIPASS_MODE_FIRST_PASS)
        theora_enc_write_multipass_cache (enc, TRUE, TRUE);

      theora_enc_clear_multipass_cache (enc);

      res = gst_pad_push_event (enc->srcpad, event);
      break;
    case GST_EVENT_FLUSH_STOP:
      gst_segment_init (&enc->segment, GST_FORMAT_UNDEFINED);
      res = gst_pad_push_event (enc->srcpad, event);
      break;
    case GST_EVENT_CUSTOM_DOWNSTREAM:
    {
      const GstStructure *s;

      s = gst_event_get_structure (event);

      if (gst_structure_has_name (s, "GstForceKeyUnit"))
        theora_enc_force_keyframe (enc);
      res = gst_pad_push_event (enc->srcpad, event);
      break;
    }
    default:
      res = gst_pad_push_event (enc->srcpad, event);
      break;
  }
  return res;
}

static gboolean
theora_enc_src_event (GstPad * pad, GstEvent * event)
{
  GstTheoraEnc *enc;
  gboolean res = TRUE;

  enc = GST_THEORA_ENC (GST_PAD_PARENT (pad));

  switch (GST_EVENT_TYPE (event)) {
    case GST_EVENT_CUSTOM_UPSTREAM:
    {
      const GstStructure *s;

      s = gst_event_get_structure (event);

      if (gst_structure_has_name (s, "GstForceKeyUnit")) {
        GST_OBJECT_LOCK (enc);
        enc->force_keyframe = TRUE;
        GST_OBJECT_UNLOCK (enc);
        /* consume the event */
        res = TRUE;
        gst_event_unref (event);
      } else {
        res = gst_pad_push_event (enc->sinkpad, event);
      }
      break;
    }
    default:
      res = gst_pad_push_event (enc->sinkpad, event);
      break;
  }

  return res;
}

static gboolean
theora_enc_is_discontinuous (GstTheoraEnc * enc, GstClockTime timestamp,
    GstClockTime duration)
{
  GstClockTimeDiff max_diff;
  gboolean ret = FALSE;

  /* Allow 3/4 a frame off */
  max_diff = (enc->info.fps_denominator * GST_SECOND * 3) /
      (enc->info.fps_numerator * 4);

  if (timestamp != GST_CLOCK_TIME_NONE
      && enc->expected_ts != GST_CLOCK_TIME_NONE) {
    if ((GstClockTimeDiff) (timestamp - enc->expected_ts) > max_diff) {
      GST_DEBUG_OBJECT (enc, "Incoming TS %" GST_TIME_FORMAT
          " exceeds expected value %" GST_TIME_FORMAT
          " by too much, marking discontinuity",
          GST_TIME_ARGS (timestamp), GST_TIME_ARGS (enc->expected_ts));
      ret = TRUE;
    }
  }

  if (GST_CLOCK_TIME_IS_VALID (duration))
    enc->expected_ts = timestamp + duration;
  else
    enc->expected_ts = GST_CLOCK_TIME_NONE;

  return ret;
}

static void
theora_enc_init_buffer (th_ycbcr_buffer buf, th_info * info, guint8 * data)
{
  GstVideoFormat format;
  guint i;

  switch (info->pixel_fmt) {
    case TH_PF_444:
      format = GST_VIDEO_FORMAT_Y444;
      break;
    case TH_PF_420:
      format = GST_VIDEO_FORMAT_I420;
      break;
    case TH_PF_422:
      format = GST_VIDEO_FORMAT_Y42B;
      break;
    default:
      g_assert_not_reached ();
  }

  /* According to Theora developer Timothy Terriberry, the Theora 
   * encoder will not use memory outside of pic_width/height, even when
   * the frame size is bigger. The values outside this region will be encoded
   * to default values.
   * Due to this, setting the frame's width/height as the buffer width/height
   * is perfectly ok, even though it does not strictly look ok.
   */
  for (i = 0; i < 3; i++) {
    buf[i].width =
        gst_video_format_get_component_width (format, i, info->frame_width);
    buf[i].height =
        gst_video_format_get_component_height (format, i, info->frame_height);

    buf[i].data =
        data + gst_video_format_get_component_offset (format, i,
        info->pic_width, info->pic_height);
    buf[i].stride =
        gst_video_format_get_row_stride (format, i, info->pic_width);
  }
}

static gboolean
theora_enc_read_multipass_cache (GstTheoraEnc * enc)
{
  GstBuffer *cache_buf;
  const guint8 *cache_data;
  gsize bytes_read = 0;
  gint bytes_consumed = 0;
  GIOStatus stat = G_IO_STATUS_NORMAL;
  gboolean done = FALSE;

  while (!done) {
    if (gst_adapter_available (enc->multipass_cache_adapter) == 0) {
      guint8 *data;
      gsize size;

      cache_buf = gst_buffer_new_and_alloc (512);

      data = gst_buffer_map (cache_buf, &size, NULL, GST_MAP_READ);
      stat = g_io_channel_read_chars (enc->multipass_cache_fd,
          (gchar *) data, size, &bytes_read, NULL);

      if (bytes_read <= 0) {
        gst_buffer_unmap (cache_buf, data, 0);
        gst_buffer_unref (cache_buf);
        break;
      } else {
        gst_buffer_unmap (cache_buf, data, bytes_read);
        gst_adapter_push (enc->multipass_cache_adapter, cache_buf);
      }
    }
    if (gst_adapter_available (enc->multipass_cache_adapter) == 0)
      break;

    bytes_read =
        MIN (gst_adapter_available (enc->multipass_cache_adapter), 512);

    cache_data = gst_adapter_map (enc->multipass_cache_adapter, bytes_read);

    bytes_consumed =
        th_encode_ctl (enc->encoder, TH_ENCCTL_2PASS_IN, (guint8 *) cache_data,
        bytes_read);
    gst_adapter_unmap (enc->multipass_cache_adapter, 0);

    done = bytes_consumed <= 0;
    if (bytes_consumed > 0)
      gst_adapter_flush (enc->multipass_cache_adapter, bytes_consumed);
  }

  if (stat == G_IO_STATUS_ERROR || (stat == G_IO_STATUS_EOF && bytes_read == 0)
      || bytes_consumed < 0) {
    GST_ELEMENT_ERROR (enc, RESOURCE, READ, (NULL),
        ("Failed to read multipass cache file"));
    return FALSE;
  }
  return TRUE;
}

static gboolean
theora_enc_write_multipass_cache (GstTheoraEnc * enc, gboolean begin,
    gboolean eos)
{
  GError *err = NULL;
  GIOStatus stat = G_IO_STATUS_NORMAL;
  gint bytes_read = 0;
  gsize bytes_written = 0;
  gchar *buf;

  if (begin)
    stat = g_io_channel_seek_position (enc->multipass_cache_fd, 0, G_SEEK_SET,
        &err);
  if (stat != G_IO_STATUS_ERROR) {
    do {
      bytes_read =
          th_encode_ctl (enc->encoder, TH_ENCCTL_2PASS_OUT, &buf, sizeof (buf));
      if (bytes_read > 0)
        g_io_channel_write_chars (enc->multipass_cache_fd, buf, bytes_read,
            &bytes_written, NULL);
    } while (bytes_read > 0 && bytes_written > 0);

  }

  if (stat == G_IO_STATUS_ERROR || bytes_read < 0) {
    if (begin) {
      if (eos)
        GST_ELEMENT_WARNING (enc, RESOURCE, WRITE, (NULL),
            ("Failed to seek to beginning of multipass cache file: %s",
                err->message));
      else
        GST_ELEMENT_ERROR (enc, RESOURCE, WRITE, (NULL),
            ("Failed to seek to beginning of multipass cache file: %s",
                err->message));
    } else {
      GST_ELEMENT_ERROR (enc, RESOURCE, WRITE, (NULL),
          ("Failed to write multipass cache file"));
    }
    if (err)
      g_error_free (err);

    return FALSE;
  }
  return TRUE;
}

static GstFlowReturn
theora_enc_chain (GstPad * pad, GstBuffer * buffer)
{
  GstTheoraEnc *enc;
  ogg_packet op;
  GstClockTime timestamp, duration, running_time;
  GstFlowReturn ret;
  gboolean force_keyframe;

  enc = GST_THEORA_ENC (GST_PAD_PARENT (pad));

  /* we keep track of two timelines.
   * - The timestamps from the incomming buffers, which we copy to the outgoing
   *   encoded buffers as-is. We need to do this as we simply forward the
   *   newsegment events.
   * - The running_time of the buffers, which we use to construct the granulepos
   *   in the packets.
   */
  timestamp = GST_BUFFER_TIMESTAMP (buffer);
  duration = GST_BUFFER_DURATION (buffer);

  running_time =
      gst_segment_to_running_time (&enc->segment, GST_FORMAT_TIME, timestamp);
  if ((gint64) running_time < 0) {
    GST_DEBUG_OBJECT (enc, "Dropping buffer, timestamp: %" GST_TIME_FORMAT,
        GST_TIME_ARGS (GST_BUFFER_TIMESTAMP (buffer)));
    gst_buffer_unref (buffer);
    return GST_FLOW_OK;
  }

  GST_OBJECT_LOCK (enc);
  if (enc->bitrate_changed) {
    long int bitrate = enc->video_bitrate;

    th_encode_ctl (enc->encoder, TH_ENCCTL_SET_BITRATE, &bitrate,
        sizeof (long int));
    enc->bitrate_changed = FALSE;
  }

  if (enc->quality_changed) {
    long int quality = enc->video_quality;

    th_encode_ctl (enc->encoder, TH_ENCCTL_SET_QUALITY, &quality,
        sizeof (long int));
    enc->quality_changed = FALSE;
  }

  /* see if we need to schedule a keyframe */
  force_keyframe = enc->force_keyframe;
  enc->force_keyframe = FALSE;
  GST_OBJECT_UNLOCK (enc);

  if (force_keyframe) {
    GstClockTime stream_time;
    GstStructure *s;

    stream_time = gst_segment_to_stream_time (&enc->segment,
        GST_FORMAT_TIME, timestamp);

    s = gst_structure_new ("GstForceKeyUnit",
        "timestamp", G_TYPE_UINT64, timestamp,
        "stream-time", G_TYPE_UINT64, stream_time,
        "running-time", G_TYPE_UINT64, running_time, NULL);

    theora_enc_force_keyframe (enc);

    gst_pad_push_event (enc->srcpad,
        gst_event_new_custom (GST_EVENT_CUSTOM_DOWNSTREAM, s));
  }

  /* make sure we copy the discont flag to the next outgoing buffer when it's
   * set on the incomming buffer */
  if (GST_BUFFER_IS_DISCONT (buffer)) {
    enc->next_discont = TRUE;
  }

  if (enc->packetno == 0) {
    /* no packets written yet, setup headers */
    GstCaps *caps;
    GstBuffer *buf;
    GSList *buffers = NULL;
    int result;

    enc->granulepos_offset = 0;
    enc->timestamp_offset = 0;

    GST_DEBUG_OBJECT (enc, "output headers");
    /* Theora streams begin with three headers; the initial header (with
       most of the codec setup parameters) which is mandated by the Ogg
       bitstream spec.  The second header holds any comment fields.  The
       third header holds the bitstream codebook.  We merely need to
       make the headers, then pass them to libtheora one at a time;
       libtheora handles the additional Ogg bitstream constraints */

    /* create the remaining theora headers */
    th_comment_clear (&enc->comment);
    th_comment_init (&enc->comment);

    while ((result =
            th_encode_flushheader (enc->encoder, &enc->comment, &op)) > 0) {
      ret =
          theora_buffer_from_packet (enc, &op, GST_CLOCK_TIME_NONE,
          GST_CLOCK_TIME_NONE, GST_CLOCK_TIME_NONE, &buf);
      if (ret != GST_FLOW_OK) {
        goto header_buffer_alloc;
      }
      buffers = g_slist_prepend (buffers, buf);
    }
    if (result < 0) {
      g_slist_foreach (buffers, (GFunc) gst_buffer_unref, NULL);
      g_slist_free (buffers);
      goto encoder_disabled;
    }

    buffers = g_slist_reverse (buffers);

    /* mark buffers and put on caps */
<<<<<<< HEAD
    caps = gst_pad_get_caps (enc->srcpad, NULL);
=======
    caps = gst_caps_new_simple ("video/x-theora",
        "width", G_TYPE_INT, enc->width,
        "height", G_TYPE_INT, enc->height,
        "framerate", GST_TYPE_FRACTION, enc->fps_n, enc->fps_d,
        "pixel-aspect-ratio", GST_TYPE_FRACTION, enc->par_n, enc->par_d, NULL);
>>>>>>> 407b7774
    caps = theora_set_header_on_caps (caps, buffers);
    GST_DEBUG ("here are the caps: %" GST_PTR_FORMAT, caps);
    gst_pad_set_caps (enc->srcpad, caps);
    gst_caps_unref (caps);

    /* push out the header buffers */
    while (buffers) {
      buf = buffers->data;
      buffers = g_slist_delete_link (buffers, buffers);
      if ((ret = theora_push_buffer (enc, buf)) != GST_FLOW_OK) {
        g_slist_foreach (buffers, (GFunc) gst_buffer_unref, NULL);
        g_slist_free (buffers);
        goto header_push;
      }
    }

    enc->granulepos_offset =
        gst_util_uint64_scale (running_time, enc->fps_n,
        GST_SECOND * enc->fps_d);
    enc->timestamp_offset = running_time;
    enc->next_ts = 0;
  }

  {
    th_ycbcr_buffer ycbcr;
    gint res;
    guint8 *data;
    gsize size;

    data = gst_buffer_map (buffer, &size, NULL, GST_MAP_READ);
    theora_enc_init_buffer (ycbcr, &enc->info, data);

    if (theora_enc_is_discontinuous (enc, running_time, duration)) {
      theora_enc_reset (enc);
      enc->granulepos_offset =
          gst_util_uint64_scale (running_time, enc->fps_n,
          GST_SECOND * enc->fps_d);
      enc->timestamp_offset = running_time;
      enc->next_ts = 0;
      enc->next_discont = TRUE;
    }

    if (enc->multipass_cache_fd
        && enc->multipass_mode == MULTIPASS_MODE_SECOND_PASS) {
      if (!theora_enc_read_multipass_cache (enc)) {
        gst_buffer_unmap (buffer, data, size);
        ret = GST_FLOW_ERROR;
        goto multipass_read_failed;
      }
    }

    res = th_encode_ycbcr_in (enc->encoder, ycbcr);
    /* none of the failure cases can happen here */
    g_assert (res == 0);

    if (enc->multipass_cache_fd
        && enc->multipass_mode == MULTIPASS_MODE_FIRST_PASS) {
      if (!theora_enc_write_multipass_cache (enc, FALSE, FALSE)) {
        gst_buffer_unmap (buffer, data, size);
        ret = GST_FLOW_ERROR;
        goto multipass_write_failed;
      }
    }

    ret = GST_FLOW_OK;
    while (th_encode_packetout (enc->encoder, 0, &op)) {
      GstClockTime next_time;

      next_time = th_granule_time (enc->encoder, op.granulepos) * GST_SECOND;

      ret =
          theora_push_packet (enc, &op, timestamp, enc->next_ts,
          next_time - enc->next_ts);

      enc->next_ts = next_time;
      if (ret != GST_FLOW_OK) {
        gst_buffer_unmap (buffer, data, size);
        goto data_push;
      }
    }
    gst_buffer_unmap (buffer, data, size);
    gst_buffer_unref (buffer);
  }

  return ret;

  /* ERRORS */
multipass_read_failed:
  {
    gst_buffer_unref (buffer);
    return ret;
  }
multipass_write_failed:
  {
    gst_buffer_unref (buffer);
    return ret;
  }
header_buffer_alloc:
  {
    gst_buffer_unref (buffer);
    return ret;
  }
header_push:
  {
    gst_buffer_unref (buffer);
    return ret;
  }
data_push:
  {
    gst_buffer_unref (buffer);
    return ret;
  }
encoder_disabled:
  {
    GST_ELEMENT_ERROR (enc, STREAM, ENCODE, (NULL),
        ("libtheora has been compiled with the encoder disabled"));
    gst_buffer_unref (buffer);
    return GST_FLOW_ERROR;
  }
}

static GstStateChangeReturn
theora_enc_change_state (GstElement * element, GstStateChange transition)
{
  GstTheoraEnc *enc;
  GstStateChangeReturn ret;

  enc = GST_THEORA_ENC (element);

  switch (transition) {
    case GST_STATE_CHANGE_NULL_TO_READY:
      break;
    case GST_STATE_CHANGE_READY_TO_PAUSED:
      GST_DEBUG_OBJECT (enc, "READY->PAUSED Initing theora state");
      th_info_init (&enc->info);
      th_comment_init (&enc->comment);
      enc->packetno = 0;
      enc->force_keyframe = FALSE;

      if (enc->multipass_mode >= MULTIPASS_MODE_FIRST_PASS) {
        GError *err = NULL;

        if (!enc->multipass_cache_file) {
          ret = GST_STATE_CHANGE_FAILURE;
          GST_ELEMENT_ERROR (enc, LIBRARY, SETTINGS, (NULL), (NULL));
          return ret;
        }
        enc->multipass_cache_fd =
            g_io_channel_new_file (enc->multipass_cache_file,
            (enc->multipass_mode == MULTIPASS_MODE_FIRST_PASS ? "w" : "r"),
            &err);

        if (enc->multipass_mode == MULTIPASS_MODE_SECOND_PASS)
          enc->multipass_cache_adapter = gst_adapter_new ();

        if (!enc->multipass_cache_fd) {
          ret = GST_STATE_CHANGE_FAILURE;
          GST_ELEMENT_ERROR (enc, RESOURCE, OPEN_READ, (NULL),
              ("Failed to open multipass cache file: %s", err->message));
          g_error_free (err);
          return ret;
        }

        g_io_channel_set_encoding (enc->multipass_cache_fd, NULL, NULL);
      }
      break;
    case GST_STATE_CHANGE_PAUSED_TO_PLAYING:
      break;
    default:
      break;
  }

  ret = GST_ELEMENT_CLASS (parent_class)->change_state (element, transition);

  switch (transition) {
    case GST_STATE_CHANGE_PLAYING_TO_PAUSED:
      break;
    case GST_STATE_CHANGE_PAUSED_TO_READY:
      GST_DEBUG_OBJECT (enc, "PAUSED->READY Clearing theora state");
      if (enc->encoder) {
        th_encode_free (enc->encoder);
        enc->encoder = NULL;
      }
      th_comment_clear (&enc->comment);
      th_info_clear (&enc->info);

      theora_enc_clear (enc);
      enc->initialised = FALSE;
      break;
    case GST_STATE_CHANGE_READY_TO_NULL:
      break;
    default:
      break;
  }

  return ret;
}

static void
theora_enc_set_property (GObject * object, guint prop_id,
    const GValue * value, GParamSpec * pspec)
{
  GstTheoraEnc *enc = GST_THEORA_ENC (object);

  switch (prop_id) {
    case PROP_CENTER:
    case PROP_BORDER:
    case PROP_QUICK:
    case PROP_KEYFRAME_THRESHOLD:
    case PROP_KEYFRAME_MINDISTANCE:
    case PROP_NOISE_SENSITIVITY:
    case PROP_SHARPNESS:
      /* kept for API compat, but ignored */
      break;
    case PROP_BITRATE:
      GST_OBJECT_LOCK (enc);
      enc->video_bitrate = g_value_get_int (value) * 1000;
      enc->bitrate_changed = TRUE;
      GST_OBJECT_UNLOCK (enc);
      break;
    case PROP_QUALITY:
      GST_OBJECT_LOCK (enc);
      if (GST_STATE (enc) >= GST_STATE_PAUSED && enc->video_bitrate > 0) {
        GST_WARNING_OBJECT (object, "Can't change from bitrate to quality mode"
            " while playing");
      } else {
        enc->video_quality = g_value_get_int (value);
        enc->video_bitrate = 0;
        enc->quality_changed = TRUE;
      }
      GST_OBJECT_UNLOCK (enc);
      break;
    case PROP_KEYFRAME_AUTO:
      enc->keyframe_auto = g_value_get_boolean (value);
      break;
    case PROP_KEYFRAME_FREQ:
      enc->keyframe_freq = g_value_get_int (value);
      break;
    case PROP_KEYFRAME_FREQ_FORCE:
      enc->keyframe_force = g_value_get_int (value);
      break;
    case PROP_SPEEDLEVEL:
      enc->speed_level = g_value_get_int (value);
      if (enc->encoder) {
        th_encode_ctl (enc->encoder, TH_ENCCTL_SET_SPLEVEL, &enc->speed_level,
            sizeof (enc->speed_level));
      }
      break;
    case PROP_VP3_COMPATIBLE:
      enc->vp3_compatible = g_value_get_boolean (value);
      break;
    case PROP_DROP_FRAMES:
      enc->drop_frames = g_value_get_boolean (value);
      break;
    case PROP_CAP_OVERFLOW:
      enc->cap_overflow = g_value_get_boolean (value);
      break;
    case PROP_CAP_UNDERFLOW:
      enc->cap_underflow = g_value_get_boolean (value);
      break;
    case PROP_RATE_BUFFER:
      enc->rate_buffer = g_value_get_int (value);
      break;
    case PROP_MULTIPASS_CACHE_FILE:
      enc->multipass_cache_file = g_value_dup_string (value);
      break;
    case PROP_MULTIPASS_MODE:
      enc->multipass_mode = g_value_get_enum (value);
      break;
    default:
      G_OBJECT_WARN_INVALID_PROPERTY_ID (object, prop_id, pspec);
      break;
  }
}

static void
theora_enc_get_property (GObject * object, guint prop_id,
    GValue * value, GParamSpec * pspec)
{
  GstTheoraEnc *enc = GST_THEORA_ENC (object);

  switch (prop_id) {
    case PROP_CENTER:
      g_value_set_boolean (value, TRUE);
      break;
    case PROP_BORDER:
      g_value_set_enum (value, BORDER_BLACK);
      break;
    case PROP_BITRATE:
      GST_OBJECT_LOCK (enc);
      g_value_set_int (value, enc->video_bitrate / 1000);
      GST_OBJECT_UNLOCK (enc);
      break;
    case PROP_QUALITY:
      GST_OBJECT_LOCK (enc);
      g_value_set_int (value, enc->video_quality);
      GST_OBJECT_UNLOCK (enc);
      break;
    case PROP_QUICK:
      g_value_set_boolean (value, TRUE);
      break;
    case PROP_KEYFRAME_AUTO:
      g_value_set_boolean (value, enc->keyframe_auto);
      break;
    case PROP_KEYFRAME_FREQ:
      g_value_set_int (value, enc->keyframe_freq);
      break;
    case PROP_KEYFRAME_FREQ_FORCE:
      g_value_set_int (value, enc->keyframe_force);
      break;
    case PROP_KEYFRAME_THRESHOLD:
      g_value_set_int (value, 80);
      break;
    case PROP_KEYFRAME_MINDISTANCE:
      g_value_set_int (value, 8);
      break;
    case PROP_NOISE_SENSITIVITY:
      g_value_set_int (value, 1);
      break;
    case PROP_SHARPNESS:
      g_value_set_int (value, 0);
      break;
    case PROP_SPEEDLEVEL:
      g_value_set_int (value, enc->speed_level);
      break;
    case PROP_VP3_COMPATIBLE:
      g_value_set_boolean (value, enc->vp3_compatible);
      break;
    case PROP_DROP_FRAMES:
      g_value_set_boolean (value, enc->drop_frames);
      break;
    case PROP_CAP_OVERFLOW:
      g_value_set_boolean (value, enc->cap_overflow);
      break;
    case PROP_CAP_UNDERFLOW:
      g_value_set_boolean (value, enc->cap_underflow);
      break;
    case PROP_RATE_BUFFER:
      g_value_set_int (value, enc->rate_buffer);
      break;
    case PROP_MULTIPASS_CACHE_FILE:
      g_value_set_string (value, enc->multipass_cache_file);
      break;
    case PROP_MULTIPASS_MODE:
      g_value_set_enum (value, enc->multipass_mode);
      break;
    default:
      G_OBJECT_WARN_INVALID_PROPERTY_ID (object, prop_id, pspec);
      break;
  }
}<|MERGE_RESOLUTION|>--- conflicted
+++ resolved
@@ -243,29 +243,11 @@
     GST_STATIC_CAPS ("video/x-theora")
     );
 
-<<<<<<< HEAD
 #define gst_theora_enc_parent_class parent_class
 G_DEFINE_TYPE_WITH_CODE (GstTheoraEnc, gst_theora_enc,
     GST_TYPE_ELEMENT, G_IMPLEMENT_INTERFACE (GST_TYPE_PRESET, NULL));
-=======
+
 static GstCaps *theora_enc_src_caps;
-
-static void
-_do_init (GType object_type)
-{
-  const GInterfaceInfo preset_interface_info = {
-    NULL,                       /* interface_init */
-    NULL,                       /* interface_finalize */
-    NULL                        /* interface_data */
-  };
-
-  g_type_add_interface_static (object_type, GST_TYPE_PRESET,
-      &preset_interface_info);
-}
-
-GST_BOILERPLATE_FULL (GstTheoraEnc, gst_theora_enc, GstElement,
-    GST_TYPE_ELEMENT, _do_init);
->>>>>>> 407b7774
 
 static gboolean theora_enc_sink_event (GstPad * pad, GstEvent * event);
 static gboolean theora_enc_src_event (GstPad * pad, GstEvent * event);
@@ -410,7 +392,6 @@
           THEORA_DEF_MULTIPASS_MODE,
           (GParamFlags) G_PARAM_READWRITE | G_PARAM_STATIC_STRINGS));
 
-<<<<<<< HEAD
   gst_element_class_add_pad_template (gstelement_class,
       gst_static_pad_template_get (&theora_enc_src_factory));
   gst_element_class_add_pad_template (gstelement_class,
@@ -419,7 +400,7 @@
       "Theora video encoder", "Codec/Encoder/Video",
       "encode raw YUV video to a theora stream",
       "Wim Taymans <wim@fluendo.com>");
-=======
+
   caps_string = g_strdup_printf ("video/x-raw-yuv, "
       "format = (fourcc) { %s }, "
       "framerate = (fraction) [1/MAX, MAX], "
@@ -427,7 +408,6 @@
       theora_enc_get_supported_formats ());
   theora_enc_src_caps = gst_caps_from_string (caps_string);
   g_free (caps_string);
->>>>>>> 407b7774
 
   gstelement_class->change_state = theora_enc_change_state;
 }
@@ -1267,15 +1247,11 @@
     buffers = g_slist_reverse (buffers);
 
     /* mark buffers and put on caps */
-<<<<<<< HEAD
-    caps = gst_pad_get_caps (enc->srcpad, NULL);
-=======
     caps = gst_caps_new_simple ("video/x-theora",
         "width", G_TYPE_INT, enc->width,
         "height", G_TYPE_INT, enc->height,
         "framerate", GST_TYPE_FRACTION, enc->fps_n, enc->fps_d,
         "pixel-aspect-ratio", GST_TYPE_FRACTION, enc->par_n, enc->par_d, NULL);
->>>>>>> 407b7774
     caps = theora_set_header_on_caps (caps, buffers);
     GST_DEBUG ("here are the caps: %" GST_PTR_FORMAT, caps);
     gst_pad_set_caps (enc->srcpad, caps);
