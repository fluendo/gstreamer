--- conflicted
+++ resolved
@@ -32,22 +32,6 @@
 static GstCaps **
 videoscale_get_allowed_caps_for_method (int method)
 {
-<<<<<<< HEAD
-  GstElement *scale = gst_element_factory_make ("videoscale", "scale");
-  GstPadTemplate *templ;
-  GstCaps *tmp, *caps, **ret;
-  GstStructure *s;
-  gint i, n;
-
-  templ =
-      gst_element_class_get_pad_template (GST_ELEMENT_GET_CLASS (scale),
-      "sink");
-  fail_unless (templ != NULL);
-
-  tmp = gst_pad_template_get_caps (templ);
-  caps = gst_caps_normalize (tmp);
-  gst_caps_unref (tmp);
-=======
   GstElement *scale;
   GstCaps *caps, **ret;
   GstPad *pad;
@@ -57,10 +41,9 @@
   scale = gst_element_factory_make ("videoscale", "vscale");
   g_object_set (scale, "method", method, NULL);
   pad = gst_element_get_static_pad (scale, "sink");
-  caps = gst_pad_get_caps (pad);
+  caps = gst_pad_query_caps (pad, NULL);
   gst_object_unref (pad);
   gst_object_unref (scale);
->>>>>>> 87d41b87
 
   n = gst_caps_get_size (caps);
   ret = g_new0 (GstCaps *, n + 1);
@@ -73,11 +56,7 @@
   }
 
   gst_caps_unref (caps);
-<<<<<<< HEAD
-  gst_object_unref (scale);
-
-=======
->>>>>>> 87d41b87
+
   return ret;
 }
 
@@ -244,7 +223,6 @@
   while (*p) {
     GstCaps *caps = *p;
 
-<<<<<<< HEAD
     for (method = 0; method < 3; method++) {
       /* skip formats that videoconvert can't handle */
       if (caps_is_supported (caps))
@@ -282,42 +260,7 @@
       src_buffers = NULL;
       g_list_free (sink_buffers);
       sink_buffers = NULL;
-=======
-    /* skip formats that ffmpegcolorspace can't handle */
-    if (caps_are_64bpp (caps))
-      goto skip;
-
-    GST_DEBUG ("Running test for caps '%" GST_PTR_FORMAT "'"
-        " from %dx%u to %dx%d with method %d", caps, src_width, src_height,
-        dest_width, dest_height, method);
-    run_test (caps, src_width, src_height,
-        dest_width, dest_height, method,
-        G_CALLBACK (on_src_handoff_passthrough), &src_buffers,
-        G_CALLBACK (on_sink_handoff_passthrough), &sink_buffers);
-
-    fail_unless (src_buffers && sink_buffers);
-    fail_unless_equals_int (g_list_length (src_buffers),
-        g_list_length (sink_buffers));
-
-    for (l1 = src_buffers, l2 = sink_buffers; l1 && l2;
-        l1 = l1->next, l2 = l2->next) {
-      GstBuffer *a = l1->data;
-      GstBuffer *b = l2->data;
-
-      fail_unless_equals_int (GST_BUFFER_SIZE (a), GST_BUFFER_SIZE (b));
-      fail_unless (GST_BUFFER_DATA (a) == GST_BUFFER_DATA (b));
-
-      gst_buffer_unref (a);
-      gst_buffer_unref (b);
->>>>>>> 87d41b87
     }
-    g_list_free (src_buffers);
-    src_buffers = NULL;
-    g_list_free (sink_buffers);
-    sink_buffers = NULL;
-
-  skip:
-
     gst_caps_unref (caps);
     p++;
   }
@@ -738,21 +681,6 @@
 }
 
 static void
-<<<<<<< HEAD
-=======
-gst_test_reverse_negotiation_sink_base_init (gpointer g_class)
-{
-  GstElementClass *gstelement_class = GST_ELEMENT_CLASS (g_class);
-
-  gst_element_class_set_details_simple (gstelement_class,
-      "Test Reverse Negotiation Sink",
-      "Sink",
-      "Some test sink", "Sebastian Dröge <sebastian.droege@collabora.co.uk>");
-  gst_element_class_add_static_pad_template (gstelement_class, &sinktemplate);
-}
-
-static void
->>>>>>> 87d41b87
 gst_test_reverse_negotiation_sink_class_init (GstTestReverseNegotiationSinkClass
     * klass)
 {
