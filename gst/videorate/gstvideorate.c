--- conflicted
+++ resolved
@@ -89,8 +89,6 @@
 #define DEFAULT_DROP_ONLY       FALSE
 #define DEFAULT_AVERAGE_PERIOD  0
 #define DEFAULT_MAX_RATE        G_MAXINT
-#define DEFAULT_FORCE_FPS_N     -1
-#define DEFAULT_FORCE_FPS_D     1
 
 enum
 {
@@ -104,9 +102,7 @@
   PROP_SKIP_TO_FIRST,
   PROP_DROP_ONLY,
   PROP_AVERAGE_PERIOD,
-  PROP_MAX_RATE,
-  PROP_FORCE_FPS
-      /* FILL ME */
+  PROP_MAX_RATE
 };
 
 static GstStaticPadTemplate gst_video_rate_src_template =
@@ -251,7 +247,6 @@
           1, G_MAXINT, DEFAULT_MAX_RATE,
           G_PARAM_READWRITE | G_PARAM_CONSTRUCT | G_PARAM_STATIC_STRINGS));
 
-<<<<<<< HEAD
   gst_element_class_set_details_simple (element_class,
       "Video rate adjuster", "Filter/Effect/Video",
       "Drops/duplicates/adjusts timestamps on video frames to make a perfect stream",
@@ -261,20 +256,6 @@
       gst_static_pad_template_get (&gst_video_rate_sink_template));
   gst_element_class_add_pad_template (element_class,
       gst_static_pad_template_get (&gst_video_rate_src_template));
-=======
-  /**
-   * GstVideoRate:force-fps:
-   *
-   * Forced output framerate
-   *
-   * Since: 0.10.36
-   */
-  g_object_class_install_property (object_class, PROP_FORCE_FPS,
-      gst_param_spec_fraction ("force-fps", "Force output framerate",
-          "Force output framerate (negative means negotiate via caps)",
-          -1, 1, G_MAXINT, 1, DEFAULT_FORCE_FPS_N, DEFAULT_FORCE_FPS_D,
-          G_PARAM_READWRITE | G_PARAM_CONSTRUCT | G_PARAM_STATIC_STRINGS));
->>>>>>> c6b91456
 }
 
 static void
@@ -394,16 +375,7 @@
   s = gst_caps_get_structure (ret, 0);
   s2 = gst_structure_copy (s);
 
-  if (videorate->force_fps_n >= 0 && videorate->force_fps_d >= 0) {
-    if (direction == GST_PAD_SINK) {
-      gst_caps_remove_structure (ret, 0);
-      gst_structure_set (s2, "framerate", GST_TYPE_FRACTION,
-          videorate->force_fps_n, videorate->force_fps_d, NULL);
-    } else {
-      gst_structure_set (s2, "framerate", GST_TYPE_FRACTION_RANGE, 0, 1,
-          G_MAXINT, 1, NULL);
-    }
-  } else if (videorate->drop_only) {
+  if (videorate->drop_only) {
     gint min_num = 0, min_denom = 1;
     gint max_num = G_MAXINT, max_denom = 1;
 
@@ -577,8 +549,6 @@
   videorate->average_period = DEFAULT_AVERAGE_PERIOD;
   videorate->average_period_set = DEFAULT_AVERAGE_PERIOD;
   videorate->max_rate = DEFAULT_MAX_RATE;
-  videorate->force_fps_n = DEFAULT_FORCE_FPS_N;
-  videorate->force_fps_d = DEFAULT_FORCE_FPS_D;
 
   videorate->from_rate_numerator = 0;
   videorate->from_rate_denominator = 0;
@@ -1172,11 +1142,6 @@
       g_atomic_int_set (&videorate->max_rate, g_value_get_int (value));
       goto reconfigure;
       break;
-    case PROP_FORCE_FPS:
-      videorate->force_fps_n = gst_value_get_fraction_numerator (value);
-      videorate->force_fps_d = gst_value_get_fraction_denominator (value);
-      goto reconfigure;
-      break;
     default:
       G_OBJECT_WARN_INVALID_PROPERTY_ID (object, prop_id, pspec);
       break;
@@ -1226,10 +1191,6 @@
       break;
     case PROP_MAX_RATE:
       g_value_set_int (value, g_atomic_int_get (&videorate->max_rate));
-      break;
-    case PROP_FORCE_FPS:
-      gst_value_set_fraction (value, videorate->force_fps_n,
-          videorate->force_fps_d);
       break;
     default:
       G_OBJECT_WARN_INVALID_PROPERTY_ID (object, prop_id, pspec);
