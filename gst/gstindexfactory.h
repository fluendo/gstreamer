/* GStreamer
 * Copyright (C) 1999,2000 Erik Walthinsen <omega@cse.ogi.edu>
 *                    2000 Wim Taymans <wim.taymans@chello.be>
 *
 * gstindexfactory.h: Header for GstIndexFactory, base class to handle efficient
 *                    storage or caching of seeking information.
 *
 * This library is free software; you can redistribute it and/or
 * modify it under the terms of the GNU Library General Public
 * License as published by the Free Software Foundation; either
 * version 2 of the License, or (at your option) any later version.
 *
 * This library is distributed in the hope that it will be useful,
 * but WITHOUT ANY WARRANTY; without even the implied warranty of
 * MERCHANTABILITY or FITNESS FOR A PARTICULAR PURPOSE.  See the GNU
 * Library General Public License for more details.
 *
 * You should have received a copy of the GNU Library General Public
 * License along with this library; if not, write to the
 * Free Software Foundation, Inc., 59 Temple Place - Suite 330,
 * Boston, MA 02111-1307, USA.
 */

#ifndef __GST_INDEX_FACTORY_H__
#define __GST_INDEX_FACTORY_H__

#include <gst/gstobject.h>
#include <gst/gstformat.h>
#include <gst/gstpluginfeature.h>

G_BEGIN_DECLS

#define GST_TYPE_INDEX_FACTORY                  (gst_index_factory_get_type())
#define GST_INDEX_FACTORY(obj)                  (G_TYPE_CHECK_INSTANCE_CAST ((obj), GST_TYPE_INDEX_FACTORY, GstIndexFactory))
#define GST_IS_INDEX_FACTORY(obj)               (G_TYPE_CHECK_INSTANCE_TYPE ((obj), GST_TYPE_INDEX_FACTORY))
#define GST_INDEX_FACTORY_CLASS(klass)          (G_TYPE_CHECK_CLASS_CAST ((klass), GST_TYPE_INDEX_FACTORY, GstIndexFactoryClass))
#define GST_IS_INDEX_FACTORY_CLASS(klass)       (G_TYPE_CHECK_CLASS_TYPE ((klass), GST_TYPE_INDEX_FACTORY))
#define GST_INDEX_FACTORY_GET_CLASS(obj)        (G_TYPE_INSTANCE_GET_CLASS ((obj), GST_TYPE_INDEX_FACTORY, GstIndexFactoryClass))

typedef struct _GstIndexFactory GstIndexFactory;
typedef struct _GstIndexFactoryClass GstIndexFactoryClass;

/**
 * GstIndexFactory:
 *
 * The GstIndexFactory object
 */
struct _GstIndexFactory {
  GstPluginFeature feature;

  gchar *longdesc;            /* long description of the index (well, don't overdo it..) */
  GType type;                 /* unique GType of the index */

  gpointer _gst_reserved[GST_PADDING];
};

struct _GstIndexFactoryClass {
  GstPluginFeatureClass parent;

  gpointer _gst_reserved[GST_PADDING];
};

GType                   gst_index_factory_get_type      (void);

<<<<<<< HEAD
GstIndexFactory*        gst_index_factory_new           (const gchar *name,
                                                         const gchar *longdesc, GType type);
void                    gst_index_factory_destroy       (GstIndexFactory *factory);
=======
GstIndexFactory*	gst_index_factory_new 		(const gchar *name,
							 const gchar *longdesc, GType type) G_GNUC_MALLOC;
void 			gst_index_factory_destroy	(GstIndexFactory *factory);
>>>>>>> 4d2cb748

GstIndexFactory*        gst_index_factory_find          (const gchar *name);

<<<<<<< HEAD
GstIndex*               gst_index_factory_create        (GstIndexFactory *factory);
GstIndex*               gst_index_factory_make          (const gchar *name);
=======
GstIndex*		gst_index_factory_create 	(GstIndexFactory *factory) G_GNUC_MALLOC;
GstIndex*		gst_index_factory_make   	(const gchar *name) G_GNUC_MALLOC;
>>>>>>> 4d2cb748

G_END_DECLS

#endif /* __GST_INDEX_FACTORY_H__ */<|MERGE_RESOLUTION|>--- conflicted
+++ resolved
@@ -62,25 +62,14 @@
 
 GType                   gst_index_factory_get_type      (void);
 
-<<<<<<< HEAD
 GstIndexFactory*        gst_index_factory_new           (const gchar *name,
-                                                         const gchar *longdesc, GType type);
+                                                         const gchar *longdesc, GType type) G_GNUC_MALLOC;
 void                    gst_index_factory_destroy       (GstIndexFactory *factory);
-=======
-GstIndexFactory*	gst_index_factory_new 		(const gchar *name,
-							 const gchar *longdesc, GType type) G_GNUC_MALLOC;
-void 			gst_index_factory_destroy	(GstIndexFactory *factory);
->>>>>>> 4d2cb748
 
 GstIndexFactory*        gst_index_factory_find          (const gchar *name);
 
-<<<<<<< HEAD
-GstIndex*               gst_index_factory_create        (GstIndexFactory *factory);
-GstIndex*               gst_index_factory_make          (const gchar *name);
-=======
-GstIndex*		gst_index_factory_create 	(GstIndexFactory *factory) G_GNUC_MALLOC;
-GstIndex*		gst_index_factory_make   	(const gchar *name) G_GNUC_MALLOC;
->>>>>>> 4d2cb748
+GstIndex*               gst_index_factory_create        (GstIndexFactory *factory) G_GNUC_MALLOC;
+GstIndex*               gst_index_factory_make          (const gchar *name) G_GNUC_MALLOC;
 
 G_END_DECLS
 
