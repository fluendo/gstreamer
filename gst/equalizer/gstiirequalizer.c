--- conflicted
+++ resolved
@@ -831,18 +831,14 @@
   timestamp =
       gst_segment_to_stream_time (&btrans->segment, GST_FORMAT_TIME, timestamp);
 
-<<<<<<< HEAD
-  if (GST_CLOCK_TIME_IS_VALID (timestamp))
-    gst_object_sync_values (GST_OBJECT (equ), timestamp);
-=======
   if (GST_CLOCK_TIME_IS_VALID (timestamp)) {
     GstIirEqualizerBand **filters = equ->bands;
     guint f, nf = equ->freq_band_count;
 
-    gst_object_sync_values (G_OBJECT (equ), timestamp);
+    gst_object_sync_values (GST_OBJECT (equ), timestamp);
     /* sync values for bands too */
     for (f = 0; f < nf; f++) {
-      gst_object_sync_values (G_OBJECT (filters[f]), timestamp);
+      gst_object_sync_values (GST_OBJECT (filters[f]), timestamp);
     }
   }
 
@@ -852,7 +848,6 @@
     set_passthrough (equ);
   }
   BANDS_UNLOCK (equ);
->>>>>>> b5bf0294
 
   data = gst_buffer_map (buf, &size, NULL, GST_MAP_WRITE);
   equ->process (equ, data, size, channels);
