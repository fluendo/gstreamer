--- conflicted
+++ resolved
@@ -132,7 +132,6 @@
   GST_QUARK_TEXT = 103,
   GST_QUARK_PERCENT = 104,
   GST_QUARK_TIMEOUT = 105,
-<<<<<<< HEAD
   GST_QUARK_BUFFER_POOL_CONFIG = 106,
   GST_QUARK_CAPS = 107,
   GST_QUARK_SIZE = 108,
@@ -165,13 +164,10 @@
   GST_QUARK_EVENT_GAP = 135,
   GST_QUARK_QUERY_DRAIN = 136,
   GST_QUARK_PARAMS = 137,
-  GST_QUARK_MAX = 138
-=======
-  GST_QUARK_EVENT_TOC_SELECT = 106,
-  GST_QUARK_UID = 107,
-
-  GST_QUARK_MAX = 108
->>>>>>> ea9cc8c8
+  GST_QUARK_EVENT_TOC_SELECT = 138,
+  GST_QUARK_UID = 139,
+  GST_QUARK_QUERY_TOC = 140,
+  GST_QUARK_MAX = 141
 } GstQuarkId;
 
 extern GQuark _priv_gst_quark_table[GST_QUARK_MAX];
