--- conflicted
+++ resolved
@@ -188,16 +188,11 @@
   /* We don't bother with fragmented packets yet */
   outbuf = gst_rtp_buffer_get_payload_subbuffer (&rtp, 2, -1);
 
-<<<<<<< HEAD
   gst_rtp_buffer_unmap (&rtp);
-=======
-    if (outbuf)
-        GST_DEBUG_OBJECT (rtpac3depay, "pushing buffer of size %d",
-            GST_BUFFER_SIZE (outbuf));
->>>>>>> 397dc60b
-
-  GST_DEBUG_OBJECT (rtpac3depay, "pushing buffer of size %d",
-      gst_buffer_get_size (outbuf));
+
+  if (outbuf)
+    GST_DEBUG_OBJECT (rtpac3depay, "pushing buffer of size %d",
+        gst_buffer_get_size (outbuf));
 
   return outbuf;
 
