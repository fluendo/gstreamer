--- conflicted
+++ resolved
@@ -172,18 +172,11 @@
 
     outbuf = gst_rtp_buffer_get_payload_subbuffer (&rtp, payload_header, -1);
 
-<<<<<<< HEAD
-    GST_DEBUG_OBJECT (rtpmpvdepay,
-        "gst_rtp_mpv_depay_chain: pushing buffer of size %d",
-        gst_buffer_get_size (outbuf));
-=======
     if (outbuf) {
       GST_DEBUG_OBJECT (rtpmpvdepay,
           "gst_rtp_mpv_depay_chain: pushing buffer of size %d",
-          GST_BUFFER_SIZE (outbuf));
+          gst_buffer_get_size (outbuf));
     }
->>>>>>> 397dc60b
-
     return outbuf;
   }
 
