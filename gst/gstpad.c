--- conflicted
+++ resolved
@@ -1048,13 +1048,8 @@
  *  and sink pads in pull mode.
  * </note>
  *
-<<<<<<< HEAD
  * Returns: an id or 0 on error. The id can be used to remove the probe with
  * gst_pad_remove_probe().
-=======
- * Returns: %TRUE if the pad could be blocked. This function can fail if the
- * wrong parameters were passed or the pad was already in the requested state.
->>>>>>> 905d1fea
  *
  * MT safe.
  */
@@ -1070,7 +1065,19 @@
   g_return_val_if_fail (mask != 0, 0);
 
   GST_OBJECT_LOCK (pad);
-<<<<<<< HEAD
+
+  /* FIXME : I'm not checking for != GST_ACTIVATE_correct_direction
+   * because the pad might not be activated yet.
+   * This means that _add_probe() might return a valid probeid ...
+   * which will potentially never be called if the pad
+   * is activated in the wrong direction */
+  if (G_UNLIKELY ((mask & GST_PROBE_TYPE_PUSH) &&
+          (GST_PAD_ACTIVATE_MODE (pad) == GST_ACTIVATE_PULL)))
+    goto wrong_direction;
+  if (G_UNLIKELY ((mask & GST_PROBE_TYPE_PULL) &&
+          (GST_PAD_ACTIVATE_MODE (pad) == GST_ACTIVATE_PUSH)))
+    goto wrong_direction;
+
   /* make a new probe */
   hook = g_hook_alloc (&pad->probes);
 
@@ -1107,27 +1114,6 @@
   if (mask & GST_PROBE_TYPE_BLOCKING) {
     /* we have a block probe */
     pad->num_blocked++;
-=======
-
-  was_blocked = GST_PAD_IS_BLOCKED (pad);
-
-  if (G_UNLIKELY (was_blocked == blocked))
-    goto had_right_state;
-
-  if (G_UNLIKELY (
-          (GST_PAD_ACTIVATE_MODE (pad) == GST_ACTIVATE_PUSH) &&
-          (GST_PAD_DIRECTION (pad) != GST_PAD_SRC)))
-    goto wrong_direction;
-  if (G_UNLIKELY (
-          (GST_PAD_ACTIVATE_MODE (pad) == GST_ACTIVATE_PULL) &&
-          (GST_PAD_DIRECTION (pad) != GST_PAD_SINK)))
-    goto wrong_direction;
-
-  if (blocked) {
-    GST_CAT_LOG_OBJECT (GST_CAT_SCHEDULING, pad, "blocking pad");
-
-    _priv_gst_pad_invalidate_cache (pad);
->>>>>>> 905d1fea
     GST_OBJECT_FLAG_SET (pad, GST_PAD_BLOCKED);
     GST_CAT_LOG_OBJECT (GST_CAT_SCHEDULING, pad, "added blocking probe, "
         "now %d blocking probes", pad->num_blocked);
@@ -1154,6 +1140,15 @@
     GST_OBJECT_UNLOCK (pad);
   }
   return res;
+
+wrong_direction:
+  {
+    GST_CAT_INFO_OBJECT (GST_CAT_SCHEDULING, pad, "pad block on the wrong pad, "
+        "block src pads in push mode and sink pads in pull mode.");
+    GST_OBJECT_UNLOCK (pad);
+
+    return 0;
+  }
 }
 
 static void
@@ -1161,17 +1156,7 @@
 {
   GstProbeType type;
 
-<<<<<<< HEAD
   type = (hook->flags) >> G_HOOK_FLAG_USER_SHIFT;
-=======
-/* Errors */
-
-had_right_state:
-  {
-    GST_CAT_LOG_OBJECT (GST_CAT_SCHEDULING, pad,
-        "pad was in right state (%d)", was_blocked);
-    GST_OBJECT_UNLOCK (pad);
->>>>>>> 905d1fea
 
   if (type & GST_PROBE_TYPE_BLOCKING) {
     /* unblock when we remove the last blocking probe */
@@ -1184,19 +1169,8 @@
       GST_PAD_BLOCK_BROADCAST (pad);
     }
   }
-<<<<<<< HEAD
   g_hook_destroy_link (&pad->probes, hook);
   pad->num_probes--;
-=======
-wrong_direction:
-  {
-    GST_CAT_INFO_OBJECT (GST_CAT_SCHEDULING, pad, "pad block on the wrong pad, "
-        "block src pads in push mode and sink pads in pull mode.");
-    GST_OBJECT_UNLOCK (pad);
-
-    return FALSE;
-  }
->>>>>>> 905d1fea
 }
 
 /**
@@ -4269,10 +4243,11 @@
 
       /* Remove sticky EOS events */
       GST_LOG_OBJECT (pad, "Removing pending EOS events");
-      gst_event_replace (&pad->priv->
-          events[GST_EVENT_STICKY_IDX_TYPE (GST_EVENT_EOS)].pending, NULL);
-      gst_event_replace (&pad->priv->
-          events[GST_EVENT_STICKY_IDX_TYPE (GST_EVENT_EOS)].event, NULL);
+      gst_event_replace (&pad->
+          priv->events[GST_EVENT_STICKY_IDX_TYPE (GST_EVENT_EOS)].pending,
+          NULL);
+      gst_event_replace (&pad->
+          priv->events[GST_EVENT_STICKY_IDX_TYPE (GST_EVENT_EOS)].event, NULL);
 
       if (G_UNLIKELY (GST_PAD_IS_BLOCKED (pad))) {
         GST_LOG_OBJECT (pad, "Pad is blocked, not forwarding flush-stop");
@@ -4480,10 +4455,11 @@
       }
       /* Remove pending EOS events */
       GST_LOG_OBJECT (pad, "Removing pending EOS events");
-      gst_event_replace (&pad->priv->
-          events[GST_EVENT_STICKY_IDX_TYPE (GST_EVENT_EOS)].pending, NULL);
-      gst_event_replace (&pad->priv->
-          events[GST_EVENT_STICKY_IDX_TYPE (GST_EVENT_EOS)].event, NULL);
+      gst_event_replace (&pad->
+          priv->events[GST_EVENT_STICKY_IDX_TYPE (GST_EVENT_EOS)].pending,
+          NULL);
+      gst_event_replace (&pad->
+          priv->events[GST_EVENT_STICKY_IDX_TYPE (GST_EVENT_EOS)].event, NULL);
 
       GST_OBJECT_UNLOCK (pad);
       /* grab stream lock */
