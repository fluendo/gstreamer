/* GStreamer
 * Cradioacyright (C) <2009> Sebastian Dröge <sebastian.droege@collabora.co.uk>
 *
 * EffecTV - Realtime Digital Video Effector
 * Cradioacyright (C) 2001-2006 FUKUCHI Kentaro
 *
 * RadioacTV - motion-enlightment effect.
 * Cradioacyright (C) 2001-2002 FUKUCHI Kentaro
 *
 * EffecTV is free software. This library is free software;
 * you can redistribute it and/or
 * modify it under the terms of the GNU Library General Public
 * License as published by the Free Software Foundation; either
 * version 2 of the License, or (at your radioaction) any later version.
 *
 * This library is distributed in the hradioace that it will be useful,
 * but WITHOUT ANY WARRANTY; without even the implied warranty of
 * MERCHANTABILITY or FITNESS FOR A PARTICULAR PURPOSE.  See the GNU
 * Library General Public License for more details.
 *
 * You should have received a cradioacy of the GNU Library General Public
 * License along with this library; if not, write to the
 * Free Software Foundation, Inc., 59 Temple Place - Suite 330,
 * Boston, MA 02111-1307, USA.
 */

/**
 * SECTION:element-radioactv
 *
 * RadioacTV does *NOT* detect a radioactivity. It detects a difference
 * from previous frame and blurs it.
 * 
 * RadioacTV has 4 mode, normal, strobe1, strobe2 and trigger.
 * In trigger mode, effect appears only when the trigger property is %TRUE.
 *
 * strobe1 and strobe2 mode drops some frames. strobe1 mode uses the difference between
 * current frame and previous frame dropped, while strobe2 mode uses the difference from
 * previous frame displayed. The effect of strobe2 is stronger than strobe1.
 *
 * <refsect2>
 * <title>Example launch line</title>
 * |[
 * gst-launch -v videotestsrc ! radioactv ! videoconvert ! autovideosink
 * ]| This pipeline shows the effect of radioactv on a test stream.
 * </refsect2>
 */

#ifdef HAVE_CONFIG_H
#include "config.h"
#endif

#include <math.h>
#include <string.h>

#include "gstradioac.h"
#include "gsteffectv.h"

enum
{
  RADIOAC_NORMAL = 0,
  RADIOAC_STROBE,
  RADIOAC_STROBE2,
  RADIOAC_TRIGGER
};

enum
{
  COLOR_RED = 0,
  COLOR_GREEN,
  COLOR_BLUE,
  COLOR_WHITE
};

#define GST_TYPE_RADIOACTV_MODE (gst_radioactv_mode_get_type())
static GType
gst_radioactv_mode_get_type (void)
{
  static GType type = 0;

  static const GEnumValue enumvalue[] = {
    {RADIOAC_NORMAL, "Normal", "normal"},
    {RADIOAC_STROBE, "Strobe 1", "strobe1"},
    {RADIOAC_STROBE2, "Strobe 2", "strobe2"},
    {RADIOAC_TRIGGER, "Trigger", "trigger"},
    {0, NULL, NULL},
  };

  if (!type) {
    type = g_enum_register_static ("GstRadioacTVMode", enumvalue);
  }
  return type;
}

#define GST_TYPE_RADIOACTV_COLOR (gst_radioactv_color_get_type())
static GType
gst_radioactv_color_get_type (void)
{
  static GType type = 0;

  static const GEnumValue enumvalue[] = {
    {COLOR_RED, "Red", "red"},
    {COLOR_GREEN, "Green", "green"},
    {COLOR_BLUE, "Blue", "blue"},
    {COLOR_WHITE, "White", "white"},
    {0, NULL, NULL},
  };

  if (!type) {
    type = g_enum_register_static ("GstRadioacTVColor", enumvalue);
  }
  return type;
}

#define DEFAULT_MODE RADIOAC_NORMAL
#define DEFAULT_COLOR COLOR_WHITE
#define DEFAULT_INTERVAL 3
#define DEFAULT_TRIGGER FALSE

enum
{
  PROP_0,
  PROP_MODE,
  PROP_COLOR,
  PROP_INTERVAL,
  PROP_TRIGGER
};

#define COLORS 32
#define PATTERN 4
#define MAGIC_THRESHOLD 40
#define RATIO 0.95

static guint32 palettes[COLORS * PATTERN];
static gint swap_tab[] = { 2, 1, 0, 3 };

#define gst_radioactv_parent_class parent_class
G_DEFINE_TYPE (GstRadioacTV, gst_radioactv, GST_TYPE_VIDEO_FILTER);

#if G_BYTE_ORDER == G_LITTLE_ENDIAN
<<<<<<< HEAD
#define CAPS_STR GST_VIDEO_CAPS_MAKE ("RGBx")
#else
#define CAPS_STR GST_VIDEO_CAPS_MAKE ("xBGR")
=======
#define CAPS_STR GST_VIDEO_CAPS_RGBx "; " GST_VIDEO_CAPS_BGRx
#else
#define CAPS_STR GST_VIDEO_CAPS_xBGR "; " GST_VIDEO_CAPS_xRGB
>>>>>>> a3bc4319
#endif

static GstStaticPadTemplate gst_radioactv_src_template =
GST_STATIC_PAD_TEMPLATE ("src",
    GST_PAD_SRC,
    GST_PAD_ALWAYS,
    GST_STATIC_CAPS (CAPS_STR)
    );

static GstStaticPadTemplate gst_radioactv_sink_template =
GST_STATIC_PAD_TEMPLATE ("sink",
    GST_PAD_SINK,
    GST_PAD_ALWAYS,
    GST_STATIC_CAPS (CAPS_STR)
    );

static void
makePalette (void)
{
  gint i;

#define DELTA (255/(COLORS/2-1))

  /* red, gree, blue */
  for (i = 0; i < COLORS / 2; i++) {
    palettes[i] = i * DELTA;
    palettes[COLORS + i] = (i * DELTA) << 8;
    palettes[COLORS * 2 + i] = (i * DELTA) << 16;
  }
  for (i = 0; i < COLORS / 2; i++) {
    palettes[i + COLORS / 2] = 255 | (i * DELTA) << 16 | (i * DELTA) << 8;
    palettes[COLORS + i + COLORS / 2] =
        (255 << 8) | (i * DELTA) << 16 | i * DELTA;
    palettes[COLORS * 2 + i + COLORS / 2] =
        (255 << 16) | (i * DELTA) << 8 | i * DELTA;
  }
  /* white */
  for (i = 0; i < COLORS; i++) {
    palettes[COLORS * 3 + i] = (255 * i / COLORS) * 0x10101;
  }
  for (i = 0; i < COLORS * PATTERN; i++) {
    palettes[i] = palettes[i] & 0xfefeff;
  }
#undef DELTA
}

#define VIDEO_HWIDTH (filter->buf_width/2)
#define VIDEO_HHEIGHT (filter->buf_height/2)

/* this table assumes that video_width is times of 32 */
static void
setTable (GstRadioacTV * filter)
{
  guint bits;
  gint x, y, tx, ty, xx;
  gint ptr, prevptr;

  prevptr = (gint) (0.5 + RATIO * (-VIDEO_HWIDTH) + VIDEO_HWIDTH);
  for (xx = 0; xx < (filter->buf_width_blocks); xx++) {
    bits = 0;
    for (x = 0; x < 32; x++) {
      ptr = (gint) (0.5 + RATIO * (xx * 32 + x - VIDEO_HWIDTH) + VIDEO_HWIDTH);
      bits = bits >> 1;
      if (ptr != prevptr)
        bits |= 0x80000000;
      prevptr = ptr;
    }
    filter->blurzoomx[xx] = bits;
  }

  ty = (gint) (0.5 + RATIO * (-VIDEO_HHEIGHT) + VIDEO_HHEIGHT);
  tx = (gint) (0.5 + RATIO * (-VIDEO_HWIDTH) + VIDEO_HWIDTH);
  xx = (gint) (0.5 + RATIO * (filter->buf_width - 1 - VIDEO_HWIDTH) +
      VIDEO_HWIDTH);
  filter->blurzoomy[0] = ty * filter->buf_width + tx;
  prevptr = ty * filter->buf_width + xx;
  for (y = 1; y < filter->buf_height; y++) {
    ty = (gint) (0.5 + RATIO * (y - VIDEO_HHEIGHT) + VIDEO_HHEIGHT);
    filter->blurzoomy[y] = ty * filter->buf_width + tx - prevptr;
    prevptr = ty * filter->buf_width + xx;
  }
}

#undef VIDEO_HWIDTH
#undef VIDEO_HHEIGHT

static void
blur (GstRadioacTV * filter)
{
  gint x, y;
  gint width;
  guint8 *p, *q;
  guint8 v;

  width = filter->buf_width;
  p = filter->blurzoombuf + GST_VIDEO_INFO_WIDTH (&filter->info) + 1;
  q = p + filter->buf_area;

  for (y = filter->buf_height - 2; y > 0; y--) {
    for (x = width - 2; x > 0; x--) {
      v = (*(p - width) + *(p - 1) + *(p + 1) + *(p + width)) / 4 - 1;
      if (v == 255)
        v = 0;
      *q = v;
      p++;
      q++;
    }
    p += 2;
    q += 2;
  }
}

static void
zoom (GstRadioacTV * filter)
{
  gint b, x, y;
  guint8 *p, *q;
  gint blocks, height;
  gint dx;

  p = filter->blurzoombuf + filter->buf_area;
  q = filter->blurzoombuf;
  height = filter->buf_height;
  blocks = filter->buf_width_blocks;

  for (y = 0; y < height; y++) {
    p += filter->blurzoomy[y];
    for (b = 0; b < blocks; b++) {
      dx = filter->blurzoomx[b];
      for (x = 0; x < 32; x++) {
        p += (dx & 1);
        *q++ = *p;
        dx = dx >> 1;
      }
    }
  }
}

static void
blurzoomcore (GstRadioacTV * filter)
{
  blur (filter);
  zoom (filter);
}

/* Background image is refreshed every frame */
static void
image_bgsubtract_update_y (guint32 * src, gint16 * background, guint8 * diff,
    gint video_area, gint y_threshold)
{
  gint i;
  gint R, G, B;
  guint32 *p;
  gint16 *q;
  guint8 *r;
  gint v;

  p = src;
  q = background;
  r = diff;
  for (i = 0; i < video_area; i++) {
    R = ((*p) & 0xff0000) >> (16 - 1);
    G = ((*p) & 0xff00) >> (8 - 2);
    B = (*p) & 0xff;
    v = (R + G + B) - (gint) (*q);
    *q = (gint16) (R + G + B);
    *r = ((v + y_threshold) >> 24) | ((y_threshold - v) >> 24);

    p++;
    q++;
    r++;
  }
}

static GstFlowReturn
gst_radioactv_transform (GstBaseTransform * trans, GstBuffer * in,
    GstBuffer * out)
{
  GstRadioacTV *filter = GST_RADIOACTV (trans);
  guint32 *src, *dest;
  GstVideoFrame in_frame, out_frame;
  GstClockTime timestamp, stream_time;
  gint x, y, width, height;
  guint32 a, b;
  guint8 *diff, *p;
  guint32 *palette;

  timestamp = GST_BUFFER_TIMESTAMP (in);
  stream_time =
      gst_segment_to_stream_time (&trans->segment, GST_FORMAT_TIME, timestamp);

  GST_DEBUG_OBJECT (filter, "sync to %" GST_TIME_FORMAT,
      GST_TIME_ARGS (timestamp));

  if (GST_CLOCK_TIME_IS_VALID (stream_time))
    gst_object_sync_values (GST_OBJECT (filter), stream_time);

  if (!gst_video_frame_map (&in_frame, &filter->info, in, GST_MAP_READ))
    goto invalid_in;

  if (!gst_video_frame_map (&out_frame, &filter->info, out, GST_MAP_WRITE))
    goto invalid_out;

  src = GST_VIDEO_FRAME_PLANE_DATA (&in_frame, 0);
  dest = GST_VIDEO_FRAME_PLANE_DATA (&out_frame, 0);

  width = GST_VIDEO_FRAME_WIDTH (&in_frame);
  height = GST_VIDEO_FRAME_HEIGHT (&in_frame);

  GST_OBJECT_LOCK (filter);
#if G_BYTE_ORDER == G_LITTLE_ENDIAN
  if (filter->format == GST_VIDEO_FORMAT_RGBx) {
    palette = &palettes[COLORS * filter->color];
  } else {
    palette = &palettes[COLORS * swap_tab[filter->color]];
  }
#else
  if (filter->format == GST_VIDEO_FORMAT_xBGR) {
    palette = &palettes[COLORS * filter->color];
  } else {
    palette = &palettes[COLORS * swap_tab[filter->color]];
  }
#endif
  diff = filter->diff;

  if (filter->mode == 3 && filter->trigger)
    filter->snaptime = 0;
  else if (filter->mode == 3 && !filter->trigger)
    filter->snaptime = 1;

  if (filter->mode != 2 || filter->snaptime <= 0) {
    image_bgsubtract_update_y (src, filter->background, diff,
        width * height, MAGIC_THRESHOLD * 7);
    if (filter->mode == 0 || filter->snaptime <= 0) {
      diff += filter->buf_margin_left;
      p = filter->blurzoombuf;
      for (y = 0; y < filter->buf_height; y++) {
        for (x = 0; x < filter->buf_width; x++) {
          p[x] |= diff[x] >> 3;
        }
        diff += width;
        p += filter->buf_width;
      }
      if (filter->mode == 1 || filter->mode == 2) {
        memcpy (filter->snapframe, src, width * height * 4);
      }
    }
  }
  blurzoomcore (filter);

  if (filter->mode == 1 || filter->mode == 2) {
    src = filter->snapframe;
  }
  p = filter->blurzoombuf;
  for (y = 0; y < height; y++) {
    for (x = 0; x < filter->buf_margin_left; x++) {
      *dest++ = *src++;
    }
    for (x = 0; x < filter->buf_width; x++) {
      a = *src++ & 0xfefeff;
      b = palette[*p++];
      a += b;
      b = a & 0x1010100;
      *dest++ = a | (b - (b >> 8));
    }
    for (x = 0; x < filter->buf_margin_right; x++) {
      *dest++ = *src++;
    }
  }

  if (filter->mode == 1 || filter->mode == 2) {
    filter->snaptime--;
    if (filter->snaptime < 0) {
      filter->snaptime = filter->interval;
    }
  }
  GST_OBJECT_UNLOCK (filter);

  gst_video_frame_unmap (&in_frame);
  gst_video_frame_unmap (&out_frame);

  return GST_FLOW_OK;

  /* ERRORS */
invalid_in:
  {
    GST_DEBUG_OBJECT (filter, "invalid input frame");
    return GST_FLOW_ERROR;
  }
invalid_out:
  {
    GST_DEBUG_OBJECT (filter, "invalid output frame");
    gst_video_frame_unmap (&in_frame);
    return GST_FLOW_ERROR;
  }
}

static gboolean
gst_radioactv_set_caps (GstBaseTransform * btrans, GstCaps * incaps,
    GstCaps * outcaps)
{
  GstRadioacTV *filter = GST_RADIOACTV (btrans);
<<<<<<< HEAD
  GstVideoInfo info;
  gint width, height;

  if (!gst_video_info_from_caps (&info, incaps))
    goto invalid_caps;

  filter->info = info;

  width = GST_VIDEO_INFO_WIDTH (&info);
  height = GST_VIDEO_INFO_HEIGHT (&info);

  filter->buf_width_blocks = width / 32;
  if (filter->buf_width_blocks > 255)
    goto too_wide;
=======
  gboolean ret = FALSE;

  GST_OBJECT_LOCK (filter);

  if (gst_video_format_parse_caps (incaps, &filter->format, &filter->width,
          &filter->height)) {
    filter->buf_width_blocks = filter->width / 32;
    if (filter->buf_width_blocks > 255)
      goto out;

    filter->buf_width = filter->buf_width_blocks * 32;
    filter->buf_height = filter->height;
    filter->buf_area = filter->buf_height * filter->buf_width;
    filter->buf_margin_left = (filter->width - filter->buf_width) / 2;
    filter->buf_margin_right =
        filter->height - filter->buf_width - filter->buf_margin_left;

    if (filter->blurzoombuf)
      g_free (filter->blurzoombuf);
    filter->blurzoombuf = g_new0 (guint8, filter->buf_area * 2);

    if (filter->blurzoomx)
      g_free (filter->blurzoomx);
    filter->blurzoomx = g_new0 (gint, filter->buf_width);

    if (filter->blurzoomy)
      g_free (filter->blurzoomy);
    filter->blurzoomy = g_new0 (gint, filter->buf_height);

    if (filter->snapframe)
      g_free (filter->snapframe);
    filter->snapframe = g_new (guint32, filter->width * filter->height);

    if (filter->diff)
      g_free (filter->diff);
    filter->diff = g_new (guint8, filter->width * filter->height);

    if (filter->background)
      g_free (filter->background);
    filter->background = g_new0 (gint16, filter->width * filter->height);

    setTable (filter);

    ret = TRUE;
  }
out:
  GST_OBJECT_UNLOCK (filter);
>>>>>>> a3bc4319

  filter->buf_width = filter->buf_width_blocks * 32;
  filter->buf_height = height;
  filter->buf_area = filter->buf_height * filter->buf_width;
  filter->buf_margin_left = (width - filter->buf_width) / 2;
  filter->buf_margin_right =
      height - filter->buf_width - filter->buf_margin_left;

  if (filter->blurzoombuf)
    g_free (filter->blurzoombuf);
  filter->blurzoombuf = g_new0 (guint8, filter->buf_area * 2);

  if (filter->blurzoomx)
    g_free (filter->blurzoomx);
  filter->blurzoomx = g_new0 (gint, filter->buf_width);

  if (filter->blurzoomy)
    g_free (filter->blurzoomy);
  filter->blurzoomy = g_new0 (gint, filter->buf_height);

  if (filter->snapframe)
    g_free (filter->snapframe);
  filter->snapframe = g_new (guint32, width * height);

  if (filter->diff)
    g_free (filter->diff);
  filter->diff = g_new (guint8, width * height);

  if (filter->background)
    g_free (filter->background);
  filter->background = g_new0 (gint16, width * height);

  setTable (filter);

  return TRUE;

  /* ERRORS */
invalid_caps:
  {
    GST_DEBUG_OBJECT (filter, "invalid caps received");
    return FALSE;
  }
too_wide:
  {
    GST_DEBUG_OBJECT (filter, "frame too wide");
    return FALSE;
  }
}

static gboolean
gst_radioactv_start (GstBaseTransform * trans)
{
  GstRadioacTV *filter = GST_RADIOACTV (trans);

  filter->snaptime = 0;

  return TRUE;
}

static void
gst_radioactv_finalize (GObject * object)
{
  GstRadioacTV *filter = GST_RADIOACTV (object);

  if (filter->snapframe)
    g_free (filter->snapframe);
  filter->snapframe = NULL;

  if (filter->blurzoombuf)
    g_free (filter->blurzoombuf);
  filter->blurzoombuf = NULL;

  if (filter->diff)
    g_free (filter->diff);
  filter->diff = NULL;

  if (filter->background)
    g_free (filter->background);
  filter->background = NULL;

  if (filter->blurzoomx)
    g_free (filter->blurzoomx);
  filter->blurzoomx = NULL;

  if (filter->blurzoomy)
    g_free (filter->blurzoomy);
  filter->blurzoomy = NULL;

  G_OBJECT_CLASS (parent_class)->finalize (object);
}

static void
gst_radioactv_set_property (GObject * object, guint prop_id,
    const GValue * value, GParamSpec * pspec)
{
  GstRadioacTV *filter = GST_RADIOACTV (object);

  GST_OBJECT_LOCK (filter);
  switch (prop_id) {
    case PROP_MODE:
      filter->mode = g_value_get_enum (value);
      if (filter->mode == 3)
        filter->snaptime = 1;
      break;
    case PROP_COLOR:
      filter->color = g_value_get_enum (value);
      break;
    case PROP_INTERVAL:
      filter->interval = g_value_get_uint (value);
      break;
    case PROP_TRIGGER:
      filter->trigger = g_value_get_boolean (value);
      break;
    default:
      G_OBJECT_WARN_INVALID_PROPERTY_ID (object, prop_id, pspec);
      break;
  }
  GST_OBJECT_UNLOCK (filter);
}

static void
gst_radioactv_get_property (GObject * object, guint prop_id,
    GValue * value, GParamSpec * pspec)
{
  GstRadioacTV *filter = GST_RADIOACTV (object);

  switch (prop_id) {
    case PROP_MODE:
      g_value_set_enum (value, filter->mode);
      break;
    case PROP_COLOR:
      g_value_set_enum (value, filter->color);
      break;
    case PROP_INTERVAL:
      g_value_set_uint (value, filter->interval);
      break;
    case PROP_TRIGGER:
      g_value_set_boolean (value, filter->trigger);
      break;
    default:
      G_OBJECT_WARN_INVALID_PROPERTY_ID (object, prop_id, pspec);
      break;
  }
}

static void
gst_radioactv_class_init (GstRadioacTVClass * klass)
{
  GObjectClass *gobject_class = (GObjectClass *) klass;
  GstElementClass *gstelement_class = (GstElementClass *) klass;
  GstBaseTransformClass *trans_class = (GstBaseTransformClass *) klass;

  gobject_class->set_property = gst_radioactv_set_property;
  gobject_class->get_property = gst_radioactv_get_property;

  gobject_class->finalize = gst_radioactv_finalize;

  g_object_class_install_property (gobject_class, PROP_MODE,
      g_param_spec_enum ("mode", "Mode",
          "Mode", GST_TYPE_RADIOACTV_MODE, DEFAULT_MODE,
          G_PARAM_READWRITE | G_PARAM_STATIC_STRINGS));

  g_object_class_install_property (gobject_class, PROP_COLOR,
      g_param_spec_enum ("color", "Color",
          "Color", GST_TYPE_RADIOACTV_COLOR, DEFAULT_COLOR,
          GST_PARAM_CONTROLLABLE | G_PARAM_READWRITE | G_PARAM_STATIC_STRINGS));

  g_object_class_install_property (gobject_class, PROP_INTERVAL,
      g_param_spec_uint ("interval", "Interval",
          "Snapshot interval (in strobe mode)", 0, G_MAXINT, DEFAULT_INTERVAL,
          GST_PARAM_CONTROLLABLE | G_PARAM_READWRITE | G_PARAM_STATIC_STRINGS));

  g_object_class_install_property (gobject_class, PROP_TRIGGER,
      g_param_spec_boolean ("trigger", "Trigger",
          "Trigger (in trigger mode)", DEFAULT_TRIGGER,
          GST_PARAM_CONTROLLABLE | G_PARAM_READWRITE | G_PARAM_STATIC_STRINGS));

  gst_element_class_set_details_simple (gstelement_class, "RadioacTV effect",
      "Filter/Effect/Video",
      "motion-enlightment effect",
      "FUKUCHI, Kentarou <fukuchi@users.sourceforge.net>, "
      "Sebastian Dröge <sebastian.droege@collabora.co.uk>");

  gst_element_class_add_pad_template (gstelement_class,
      gst_static_pad_template_get (&gst_radioactv_sink_template));
  gst_element_class_add_pad_template (gstelement_class,
      gst_static_pad_template_get (&gst_radioactv_src_template));

  trans_class->set_caps = GST_DEBUG_FUNCPTR (gst_radioactv_set_caps);
  trans_class->transform = GST_DEBUG_FUNCPTR (gst_radioactv_transform);
  trans_class->start = GST_DEBUG_FUNCPTR (gst_radioactv_start);

  makePalette ();
}

static void
gst_radioactv_init (GstRadioacTV * filter)
{
  filter->mode = DEFAULT_MODE;
  filter->color = DEFAULT_COLOR;
  filter->interval = DEFAULT_INTERVAL;
  filter->trigger = DEFAULT_TRIGGER;
}<|MERGE_RESOLUTION|>--- conflicted
+++ resolved
@@ -137,15 +137,9 @@
 G_DEFINE_TYPE (GstRadioacTV, gst_radioactv, GST_TYPE_VIDEO_FILTER);
 
 #if G_BYTE_ORDER == G_LITTLE_ENDIAN
-<<<<<<< HEAD
-#define CAPS_STR GST_VIDEO_CAPS_MAKE ("RGBx")
+#define CAPS_STR GST_VIDEO_CAPS_MAKE ("{ RGBx, BGRx }")
 #else
-#define CAPS_STR GST_VIDEO_CAPS_MAKE ("xBGR")
-=======
-#define CAPS_STR GST_VIDEO_CAPS_RGBx "; " GST_VIDEO_CAPS_BGRx
-#else
-#define CAPS_STR GST_VIDEO_CAPS_xBGR "; " GST_VIDEO_CAPS_xRGB
->>>>>>> a3bc4319
+#define CAPS_STR GST_VIDEO_CAPS_MAKE ("{ xBGR, xRGB }")
 #endif
 
 static GstStaticPadTemplate gst_radioactv_src_template =
@@ -357,13 +351,13 @@
 
   GST_OBJECT_LOCK (filter);
 #if G_BYTE_ORDER == G_LITTLE_ENDIAN
-  if (filter->format == GST_VIDEO_FORMAT_RGBx) {
+  if (GST_VIDEO_FRAME_FORMAT (&in_frame) == GST_VIDEO_FORMAT_RGBx) {
     palette = &palettes[COLORS * filter->color];
   } else {
     palette = &palettes[COLORS * swap_tab[filter->color]];
   }
 #else
-  if (filter->format == GST_VIDEO_FORMAT_xBGR) {
+  if (GST_VIDEO_FRAME_FORMAT (&in_frame) == GST_VIDEO_FORMAT_xBGR) {
     palette = &palettes[COLORS * filter->color];
   } else {
     palette = &palettes[COLORS * swap_tab[filter->color]];
@@ -448,7 +442,6 @@
     GstCaps * outcaps)
 {
   GstRadioacTV *filter = GST_RADIOACTV (btrans);
-<<<<<<< HEAD
   GstVideoInfo info;
   gint width, height;
 
@@ -463,55 +456,6 @@
   filter->buf_width_blocks = width / 32;
   if (filter->buf_width_blocks > 255)
     goto too_wide;
-=======
-  gboolean ret = FALSE;
-
-  GST_OBJECT_LOCK (filter);
-
-  if (gst_video_format_parse_caps (incaps, &filter->format, &filter->width,
-          &filter->height)) {
-    filter->buf_width_blocks = filter->width / 32;
-    if (filter->buf_width_blocks > 255)
-      goto out;
-
-    filter->buf_width = filter->buf_width_blocks * 32;
-    filter->buf_height = filter->height;
-    filter->buf_area = filter->buf_height * filter->buf_width;
-    filter->buf_margin_left = (filter->width - filter->buf_width) / 2;
-    filter->buf_margin_right =
-        filter->height - filter->buf_width - filter->buf_margin_left;
-
-    if (filter->blurzoombuf)
-      g_free (filter->blurzoombuf);
-    filter->blurzoombuf = g_new0 (guint8, filter->buf_area * 2);
-
-    if (filter->blurzoomx)
-      g_free (filter->blurzoomx);
-    filter->blurzoomx = g_new0 (gint, filter->buf_width);
-
-    if (filter->blurzoomy)
-      g_free (filter->blurzoomy);
-    filter->blurzoomy = g_new0 (gint, filter->buf_height);
-
-    if (filter->snapframe)
-      g_free (filter->snapframe);
-    filter->snapframe = g_new (guint32, filter->width * filter->height);
-
-    if (filter->diff)
-      g_free (filter->diff);
-    filter->diff = g_new (guint8, filter->width * filter->height);
-
-    if (filter->background)
-      g_free (filter->background);
-    filter->background = g_new0 (gint16, filter->width * filter->height);
-
-    setTable (filter);
-
-    ret = TRUE;
-  }
-out:
-  GST_OBJECT_UNLOCK (filter);
->>>>>>> a3bc4319
 
   filter->buf_width = filter->buf_width_blocks * 32;
   filter->buf_height = height;
