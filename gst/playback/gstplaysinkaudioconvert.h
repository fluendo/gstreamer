--- conflicted
+++ resolved
@@ -41,23 +41,7 @@
 
 struct _GstPlaySinkAudioConvert
 {
-<<<<<<< HEAD
-  GstBin parent;
-
-  /* < private > */
-  GMutex *lock;
-
-  GstPad *sinkpad, *sink_proxypad;
-  gulong sink_proxypad_block_id;
-  GstSegment segment;
-
-  GstPad *srcpad;
-
-  gboolean raw;
-  GstElement *conv, *resample;
-=======
   GstPlaySinkConvertBin parent;
->>>>>>> 3df415d4
 
   /* < pseudo public > */
   GstElement *volume;
