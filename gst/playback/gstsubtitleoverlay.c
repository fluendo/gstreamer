--- conflicted
+++ resolved
@@ -240,26 +240,9 @@
 static gboolean
 _is_video_pad (GstPad * pad, gboolean * hw_accelerated)
 {
-<<<<<<< HEAD
   GstCaps *caps = gst_pad_get_current_caps (pad);
-  gboolean raw;
-=======
-  GstPad *peer = gst_pad_get_peer (pad);
-  GstCaps *caps;
   gboolean ret;
   const gchar *name;
-
-  if (peer) {
-    caps = gst_pad_get_negotiated_caps (peer);
-    if (!caps) {
-      caps = gst_pad_get_caps_reffed (peer);
-    }
-    gst_object_unref (peer);
-  } else {
-    caps = gst_pad_get_caps_reffed (pad);
-  }
->>>>>>> 91bbfbd8
-
 
   name = gst_structure_get_name (gst_caps_get_structure (caps, 0));
   if (g_str_has_prefix (name, "video/x-raw-")) {
@@ -1664,27 +1647,6 @@
 }
 
 static void
-<<<<<<< HEAD
-=======
-gst_subtitle_overlay_base_init (gpointer g_class)
-{
-  GstElementClass *gstelement_class = GST_ELEMENT_CLASS (g_class);
-
-  gst_element_class_add_static_pad_template (gstelement_class, &srctemplate);
-
-  gst_element_class_add_static_pad_template (gstelement_class,
-      &video_sinktemplate);
-  gst_element_class_add_static_pad_template (gstelement_class,
-      &subtitle_sinktemplate);
-
-  gst_element_class_set_details_simple (gstelement_class, "Subtitle Overlay",
-      "Video/Overlay/Subtitle",
-      "Overlays a video stream with subtitles",
-      "Sebastian Dröge <sebastian.droege@collabora.co.uk>");
-}
-
-static void
->>>>>>> 91bbfbd8
 gst_subtitle_overlay_class_init (GstSubtitleOverlayClass * klass)
 {
   GObjectClass *gobject_class = (GObjectClass *) klass;
