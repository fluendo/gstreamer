/* GStreamer
 * Copyright (C) 1999,2000 Erik Walthinsen <omega@cse.ogi.edu>
 *                    2000 Wim Taymans <wim.taymans@chello.be>
 *                    2005 Wim Taymans <wim@fluendo.com>
 *
 * gstevent.h: Header for GstEvent subsystem
 *
 * This library is free software; you can redistribute it and/or
 * modify it under the terms of the GNU Library General Public
 * License as published by the Free Software Foundation; either
 * version 2 of the License, or (at your option) any later version.
 *
 * This library is distributed in the hope that it will be useful,
 * but WITHOUT ANY WARRANTY; without even the implied warranty of
 * MERCHANTABILITY or FITNESS FOR A PARTICULAR PURPOSE.  See the GNU
 * Library General Public License for more details.
 *
 * You should have received a copy of the GNU Library General Public
 * License along with this library; if not, write to the
 * Free Software Foundation, Inc., 59 Temple Place - Suite 330,
 * Boston, MA 02111-1307, USA.
 */


#ifndef __GST_EVENT_H__
#define __GST_EVENT_H__

typedef struct _GstEvent GstEvent;

/**
 * GstEventTypeFlags:
 * @GST_EVENT_TYPE_UPSTREAM:   Set if the event can travel upstream.
 * @GST_EVENT_TYPE_DOWNSTREAM: Set if the event can travel downstream.
 * @GST_EVENT_TYPE_SERIALIZED: Set if the event should be serialized with data
 *                             flow.
 * @GST_EVENT_TYPE_STICKY:     Set if the event is sticky on the pads.
 *
 * #GstEventTypeFlags indicate the aspects of the different #GstEventType
 * values. You can get the type flags of a #GstEventType with the
 * gst_event_type_get_flags() function.
 */
typedef enum {
  GST_EVENT_TYPE_UPSTREAM       = 1 << 0,
  GST_EVENT_TYPE_DOWNSTREAM     = 1 << 1,
  GST_EVENT_TYPE_SERIALIZED     = 1 << 2,
  GST_EVENT_TYPE_STICKY         = 1 << 3
} GstEventTypeFlags;

/**
 * GST_EVENT_TYPE_BOTH:
 *
 * The same thing as #GST_EVENT_TYPE_UPSTREAM | #GST_EVENT_TYPE_DOWNSTREAM.
 */
#define GST_EVENT_TYPE_BOTH \
    (GST_EVENT_TYPE_UPSTREAM | GST_EVENT_TYPE_DOWNSTREAM)

#define GST_EVENT_MAX_STICKY    16
#define GST_EVENT_STICKY_SHIFT  8
#define GST_EVENT_NUM_SHIFT     (GST_EVENT_STICKY_SHIFT + 4)

/**
 * GST_EVENT_MAKE_TYPE:
 * @num: the event number to create
 * @idx: the index in the sticky array
 * @flags: the event flags
 *
 * when making custom event types, use this macro with the num and
 * the given flags
 */
#define GST_EVENT_MAKE_TYPE(num,idx,flags) \
    (((num) << GST_EVENT_NUM_SHIFT) | ((idx) << GST_EVENT_STICKY_SHIFT) | (flags))

#define FLAG(name) GST_EVENT_TYPE_##name

#define GST_EVENT_STICKY_IDX_TYPE(type)  (((type) >> GST_EVENT_STICKY_SHIFT) & 0xf)
#define GST_EVENT_STICKY_IDX(ev)         GST_EVENT_STICKY_IDX_TYPE(GST_EVENT_TYPE(ev))

/**
 * GstEventType:
 * @GST_EVENT_UNKNOWN: unknown event.
 * @GST_EVENT_FLUSH_START: Start a flush operation. This event clears all data
 *                 from the pipeline and unblock all streaming threads.
 * @GST_EVENT_FLUSH_STOP: Stop a flush operation. This event resets the
 *                 running-time of the pipeline.
 * @GST_EVENT_CAPS: #GstCaps event. Notify the pad of a new media type.
 * @GST_EVENT_SEGMENT: A new media segment follows in the dataflow. The
 *                 segment events contains information for clipping buffers and
 *                 converting buffer timestamps to running-time and
 *                 stream-time.
 * @GST_EVENT_TAG: A new set of metadata tags has been found in the stream.
 * @GST_EVENT_BUFFERSIZE: Notification of buffering requirements. Currently not
 *                 used yet.
 * @GST_EVENT_SINK_MESSAGE: An event that sinks turn into a message. Used to
 *                          send messages that should be emitted in sync with
 *                          rendering.
 *                          Since: 0.10.26
 * @GST_EVENT_EOS: End-Of-Stream. No more data is to be expected to follow
 *                 without a SEGMENT event.
 * @GST_EVENT_QOS: A quality message. Used to indicate to upstream elements
 *                 that the downstream elements should adjust their processing
 *                 rate.
 * @GST_EVENT_SEEK: A request for a new playback position and rate.
 * @GST_EVENT_NAVIGATION: Navigation events are usually used for communicating
 *                        user requests, such as mouse or keyboard movements,
 *                        to upstream elements.
 * @GST_EVENT_LATENCY: Notification of new latency adjustment. Sinks will use
 *                     the latency information to adjust their synchronisation.
 *                     Since: 0.10.12
 * @GST_EVENT_STEP: A request for stepping through the media. Sinks will usually
 *                  execute the step operation. Since: 0.10.24
 * @GST_EVENT_RECONFIGURE: A request for upstream renegotiating caps and reconfiguring.
 *                         Since: 0.11.0
 * @GST_EVENT_CUSTOM_UPSTREAM: Upstream custom event
 * @GST_EVENT_CUSTOM_DOWNSTREAM: Downstream custom event that travels in the
 *                        data flow.
 * @GST_EVENT_CUSTOM_DOWNSTREAM_OOB: Custom out-of-band downstream event.
 * @GST_EVENT_CUSTOM_BOTH: Custom upstream or downstream event.
 *                         In-band when travelling downstream.
 * @GST_EVENT_CUSTOM_BOTH_OOB: Custom upstream or downstream out-of-band event.
 *
 * #GstEventType lists the standard event types that can be sent in a pipeline.
 *
 * The custom event types can be used for private messages between elements
 * that can't be expressed using normal
 * GStreamer buffer passing semantics. Custom events carry an arbitrary
 * #GstStructure.
 * Specific custom events are distinguished by the name of the structure.
 */
/* NOTE: keep in sync with quark registration in gstevent.c */
typedef enum {
  GST_EVENT_UNKNOWN               = GST_EVENT_MAKE_TYPE (0, 0, 0),
  /* bidirectional events */
  GST_EVENT_FLUSH_START           = GST_EVENT_MAKE_TYPE (1, 0, FLAG(BOTH)),
  GST_EVENT_FLUSH_STOP            = GST_EVENT_MAKE_TYPE (2, 0, FLAG(BOTH) | FLAG(SERIALIZED)),
  /* downstream serialized events */
  GST_EVENT_CAPS                  = GST_EVENT_MAKE_TYPE (5, 1, FLAG(DOWNSTREAM) | FLAG(SERIALIZED) | FLAG(STICKY)),
  GST_EVENT_SEGMENT               = GST_EVENT_MAKE_TYPE (6, 2, FLAG(DOWNSTREAM) | FLAG(SERIALIZED) | FLAG(STICKY)),
  GST_EVENT_TAG                   = GST_EVENT_MAKE_TYPE (7, 3, FLAG(DOWNSTREAM) | FLAG(SERIALIZED) | FLAG(STICKY)),
  GST_EVENT_BUFFERSIZE            = GST_EVENT_MAKE_TYPE (8, 4, FLAG(DOWNSTREAM) | FLAG(SERIALIZED) | FLAG(STICKY)),
  GST_EVENT_SINK_MESSAGE          = GST_EVENT_MAKE_TYPE (9, 5, FLAG(DOWNSTREAM) | FLAG(SERIALIZED) | FLAG(STICKY)),
  GST_EVENT_EOS                   = GST_EVENT_MAKE_TYPE (10, 6, FLAG(DOWNSTREAM) | FLAG(SERIALIZED) | FLAG(STICKY)),

  /* upstream events */
  GST_EVENT_QOS                   = GST_EVENT_MAKE_TYPE (15, 0, FLAG(UPSTREAM)),
  GST_EVENT_SEEK                  = GST_EVENT_MAKE_TYPE (16, 0, FLAG(UPSTREAM)),
  GST_EVENT_NAVIGATION            = GST_EVENT_MAKE_TYPE (17, 0, FLAG(UPSTREAM)),
  GST_EVENT_LATENCY               = GST_EVENT_MAKE_TYPE (18, 0, FLAG(UPSTREAM)),
  GST_EVENT_STEP                  = GST_EVENT_MAKE_TYPE (19, 0, FLAG(UPSTREAM)),
  GST_EVENT_RECONFIGURE           = GST_EVENT_MAKE_TYPE (20, 0, FLAG(UPSTREAM)),

  /* custom events start here */
  GST_EVENT_CUSTOM_UPSTREAM       = GST_EVENT_MAKE_TYPE (32, 0, FLAG(UPSTREAM)),
  GST_EVENT_CUSTOM_DOWNSTREAM     = GST_EVENT_MAKE_TYPE (32, 0, FLAG(DOWNSTREAM) | FLAG(SERIALIZED)),
  GST_EVENT_CUSTOM_DOWNSTREAM_OOB = GST_EVENT_MAKE_TYPE (32, 0, FLAG(DOWNSTREAM)),
  GST_EVENT_CUSTOM_BOTH           = GST_EVENT_MAKE_TYPE (32, 0, FLAG(BOTH) | FLAG(SERIALIZED)),
  GST_EVENT_CUSTOM_BOTH_OOB       = GST_EVENT_MAKE_TYPE (32, 0, FLAG(BOTH))
} GstEventType;
#undef FLAG

#include <gst/gstminiobject.h>
#include <gst/gstformat.h>
#include <gst/gstobject.h>
#include <gst/gstclock.h>
#include <gst/gststructure.h>
#include <gst/gsttaglist.h>
#include <gst/gstsegment.h>
#include <gst/gstsegment.h>
#include <gst/gstmessage.h>

G_BEGIN_DECLS

extern GType _gst_event_type;

#define GST_TYPE_EVENT                  (_gst_event_type)
#define GST_IS_EVENT(obj)               (GST_IS_MINI_OBJECT_TYPE (obj, GST_TYPE_EVENT))
#define GST_EVENT_CAST(obj)             ((GstEvent *)(obj))
#define GST_EVENT(obj)                  (GST_EVENT_CAST(obj))

/**
 * GST_EVENT_TRACE_NAME:
 *
 * The name used for memory allocation tracing
 */
#define GST_EVENT_TRACE_NAME    "GstEvent"

/**
 * GST_EVENT_TYPE:
 * @event: the event to query
 *
 * Get the #GstEventType of the event.
 */
#define GST_EVENT_TYPE(event)           (GST_EVENT_CAST(event)->type)

/**
 * GST_EVENT_TYPE_NAME:
 * @event: the event to query
 *
 * Get a constant string representation of the #GstEventType of the event.
 */
#define GST_EVENT_TYPE_NAME(event)      (gst_event_type_get_name(GST_EVENT_TYPE(event)))

/**
 * GST_EVENT_TIMESTAMP:
 * @event: the event to query
 *
 * Get the #GstClockTime timestamp of the event. This is the time when the event
 * was created.
 */
#define GST_EVENT_TIMESTAMP(event)      (GST_EVENT_CAST(event)->timestamp)

/**
 * GST_EVENT_SEQNUM:
 * @event: the event to query
 *
 * The sequence number of @event.
 */
#define GST_EVENT_SEQNUM(event)         (GST_EVENT_CAST(event)->seqnum)

/**
 * GST_EVENT_IS_UPSTREAM:
 * @ev: the event to query
 *
 * Check if an event can travel upstream.
 */
#define GST_EVENT_IS_UPSTREAM(ev)       !!(GST_EVENT_TYPE (ev) & GST_EVENT_TYPE_UPSTREAM)
/**
 * GST_EVENT_IS_DOWNSTREAM:
 * @ev: the event to query
 *
 * Check if an event can travel downstream.
 */
#define GST_EVENT_IS_DOWNSTREAM(ev)     !!(GST_EVENT_TYPE (ev) & GST_EVENT_TYPE_DOWNSTREAM)
/**
 * GST_EVENT_IS_SERIALIZED:
 * @ev: the event to query
 *
 * Check if an event is serialized with the data stream.
 */
#define GST_EVENT_IS_SERIALIZED(ev)     !!(GST_EVENT_TYPE (ev) & GST_EVENT_TYPE_SERIALIZED)
/**
 * GST_EVENT_IS_STICKY:
 * @ev: the event to query
 *
 * Check if an event is sticky on the pads.
 */
#define GST_EVENT_IS_STICKY(ev)     !!(GST_EVENT_TYPE (ev) & GST_EVENT_TYPE_STICKY)

/**
 * gst_event_is_writable:
 * @ev: a #GstEvent
 *
 * Tests if you can safely write data into a event's structure or validly
 * modify the seqnum and timestamp field.
 */
#define         gst_event_is_writable(ev)     gst_mini_object_is_writable (GST_MINI_OBJECT_CAST (ev))
/**
 * gst_event_make_writable:
 * @ev: (transfer full): a #GstEvent
 *
 * Makes a writable event from the given event. If the source event is
 * already writable, this will simply return the same event. A copy will
 * otherwise be made using gst_event_copy().
 *
 * Returns: (transfer full): a writable event which may or may not be the
 *     same as @ev
 */
#define         gst_event_make_writable(ev)   GST_EVENT_CAST (gst_mini_object_make_writable (GST_MINI_OBJECT_CAST (ev)))
/**
 * gst_event_replace:
 * @old_event: (inout) (transfer full): pointer to a pointer to a #GstEvent
 *     to be replaced.
 * @new_event: (allow-none) (transfer none): pointer to a #GstEvent that will
 *     replace the event pointed to by @old_event.
 *
 * Modifies a pointer to a #GstEvent to point to a different #GstEvent. The
 * modification is done atomically (so this is useful for ensuring thread safety
 * in some cases), and the reference counts are updated appropriately (the old
 * event is unreffed, the new one is reffed).
 *
 * Either @new_event or the #GstEvent pointed to by @old_event may be NULL.
 *
 * Returns: TRUE if @new_event was different from @old_event
 */
<<<<<<< HEAD
#define         gst_event_replace(old_event,new_event) \
    gst_mini_object_replace ((GstMiniObject **)(old_event), GST_MINI_OBJECT_CAST (new_event))
=======
#ifdef _FOOL_GTK_DOC_
G_INLINE_FUNC void gst_event_replace (GstEvent **old_event, GstEvent *new_event);
#endif

static inline void
gst_event_replace (GstEvent **old_event, GstEvent *new_event)
{
  gst_mini_object_replace ((GstMiniObject **) old_event, (GstMiniObject *) new_event);
}

>>>>>>> 72d4bbd8
/**
 * gst_event_steal:
 * @old_event: (inout) (transfer full): pointer to a pointer to a #GstEvent
 *     to be stolen.
 *
 * Atomically replace the #GstEvent pointed to by @old_event with NULL and
 * return the original event.
 *
 * Returns: the #GstEvent that was in @old_event
 */
#define         gst_event_steal(old_event) \
    GST_EVENT_CAST (gst_mini_object_steal ((GstMiniObject **)(old_event)))
/**
 * gst_event_take:
 * @old_event: (inout) (transfer full): pointer to a pointer to a #GstEvent
 *     to be stolen.
 * @new_event: (allow-none) (transfer full): pointer to a #GstEvent that will
 *     replace the event pointed to by @old_event.
 *
 * Modifies a pointer to a #GstEvent to point to a different #GstEvent. This
 * function is similar to gst_event_replace() except that it takes ownership of
 * @new_event.
 *
 * Either @new_event or the #GstEvent pointed to by @old_event may be NULL.
 *
 * Returns: TRUE if @new_event was different from @old_event
 */
#define         gst_event_take(old_event,new_event) \
    gst_mini_object_take ((GstMiniObject **)(old_event), GST_MINI_OBJECT_CAST (new_event))

/**
 * GstQOSType:
 * @GST_QOS_TYPE_OVERFLOW: The QoS event type that is produced when downstream
 *    elements are producing data too quickly and the element can't keep up
 *    processing the data. Upstream should reduce their processing rate. This
 *    type is also used when buffers arrive early or in time.
 * @GST_QOS_TYPE_UNDERFLOW: The QoS event type that is produced when downstream
 *    elements are producing data too slowly and need to speed up their processing
 *    rate.
 * @GST_QOS_TYPE_THROTTLE: The QoS event type that is produced when the
 *    application enabled throttling to limit the datarate.
 *
 * The different types of QoS events that can be given to the
 * gst_event_new_qos() method.
 *
 * Since: 0.10.33
 */
typedef enum {
  GST_QOS_TYPE_OVERFLOW        = 0,
  GST_QOS_TYPE_UNDERFLOW       = 1,
  GST_QOS_TYPE_THROTTLE        = 2
} GstQOSType;

/**
 * GstEvent:
 * @mini_object: the parent structure
 * @type: the #GstEventType of the event
 * @timestamp: the timestamp of the event
 * @seqnum: the sequence number of the event
 *
 * A #GstEvent.
 */
struct _GstEvent {
  GstMiniObject mini_object;

  /*< public >*/ /* with COW */
  GstEventType  type;
  guint64       timestamp;
  guint32       seqnum;
};

const gchar*    gst_event_type_get_name         (GstEventType type);
GQuark          gst_event_type_to_quark         (GstEventType type);
GstEventTypeFlags
                gst_event_type_get_flags        (GstEventType type);


/* refcounting */
/**
 * gst_event_ref:
 * @event: The event to refcount
 *
 * Increase the refcount of this event.
 *
 * Returns: (transfer full): @event (for convenience when doing assignments)
 */
#ifdef _FOOL_GTK_DOC_
G_INLINE_FUNC GstEvent * gst_event_ref (GstEvent * event);
#endif

static inline GstEvent *
gst_event_ref (GstEvent * event)
{
  return (GstEvent *) gst_mini_object_ref (GST_MINI_OBJECT_CAST (event));
}

/**
 * gst_event_unref:
 * @event: (transfer full): the event to refcount
 *
 * Decrease the refcount of an event, freeing it if the refcount reaches 0.
 */
#ifdef _FOOL_GTK_DOC_
G_INLINE_FUNC void gst_event_unref (GstEvent * event);
#endif

static inline void
gst_event_unref (GstEvent * event)
{
  gst_mini_object_unref (GST_MINI_OBJECT_CAST (event));
}

/* copy event */
/**
 * gst_event_copy:
 * @event: The event to copy
 *
 * Copy the event using the event specific copy function.
 *
 * Returns: (transfer full): the new event
 */
#ifdef _FOOL_GTK_DOC_
G_INLINE_FUNC GstEvent * gst_event_copy (const GstEvent * event);
#endif

static inline GstEvent *
gst_event_copy (const GstEvent * event)
{
  return GST_EVENT_CAST (gst_mini_object_copy (GST_MINI_OBJECT_CONST_CAST (event)));
}

GType           gst_event_get_type              (void);

/* custom event */
GstEvent*       gst_event_new_custom            (GstEventType type, GstStructure *structure);

const GstStructure *
                gst_event_get_structure         (GstEvent *event);
GstStructure *  gst_event_writable_structure    (GstEvent *event);

gboolean        gst_event_has_name              (GstEvent *event, const gchar *name);

/* identifiers for events and messages */
guint32         gst_event_get_seqnum            (GstEvent *event);
void            gst_event_set_seqnum            (GstEvent *event, guint32 seqnum);

/* flush events */
GstEvent *      gst_event_new_flush_start       (void);

GstEvent *      gst_event_new_flush_stop        (gboolean reset_time);
void            gst_event_parse_flush_stop      (GstEvent *event, gboolean *reset_time);

/* EOS event */
GstEvent *      gst_event_new_eos               (void);

/* Caps events */
GstEvent *      gst_event_new_caps              (GstCaps *caps);
void            gst_event_parse_caps            (GstEvent *event, GstCaps **caps);

/* segment event */
GstEvent*       gst_event_new_segment           (GstSegment *segment);
void            gst_event_parse_segment         (GstEvent *event, const GstSegment **segment);
void            gst_event_copy_segment          (GstEvent *event, GstSegment *segment);

/* tag event */
GstEvent*       gst_event_new_tag               (GstTagList *taglist);
void            gst_event_parse_tag             (GstEvent *event, GstTagList **taglist);

/* buffer */
GstEvent *      gst_event_new_buffer_size       (GstFormat format, gint64 minsize, gint64 maxsize,
                                                 gboolean async);
void            gst_event_parse_buffer_size     (GstEvent *event, GstFormat *format, gint64 *minsize,
                                                 gint64 *maxsize, gboolean *async);

/* sink message */
GstEvent*       gst_event_new_sink_message      (GstMessage *msg);
void            gst_event_parse_sink_message    (GstEvent *event, GstMessage **msg);

/* QOS events */
GstEvent*       gst_event_new_qos               (GstQOSType type, gdouble proportion,
                                                 GstClockTimeDiff diff, GstClockTime timestamp);
void            gst_event_parse_qos             (GstEvent *event, GstQOSType *type,
                                                 gdouble *proportion, GstClockTimeDiff *diff,
                                                 GstClockTime *timestamp);
/* seek event */
GstEvent*       gst_event_new_seek              (gdouble rate, GstFormat format, GstSeekFlags flags,
                                                 GstSeekType start_type, gint64 start,
                                                 GstSeekType stop_type, gint64 stop);
void            gst_event_parse_seek            (GstEvent *event, gdouble *rate, GstFormat *format,
                                                 GstSeekFlags *flags,
                                                 GstSeekType *start_type, gint64 *start,
                                                 GstSeekType *stop_type, gint64 *stop);

/* navigation event */
GstEvent*       gst_event_new_navigation        (GstStructure *structure);

/* latency event */
GstEvent*       gst_event_new_latency           (GstClockTime latency);
void            gst_event_parse_latency         (GstEvent *event, GstClockTime *latency);

/* step event */
GstEvent*       gst_event_new_step              (GstFormat format, guint64 amount, gdouble rate,
                                                 gboolean flush, gboolean intermediate);
void            gst_event_parse_step            (GstEvent *event, GstFormat *format, guint64 *amount,
                                                 gdouble *rate, gboolean *flush, gboolean *intermediate);

/* renegotiate event */
GstEvent*       gst_event_new_reconfigure       (void);

G_END_DECLS

#endif /* __GST_EVENT_H__ */<|MERGE_RESOLUTION|>--- conflicted
+++ resolved
@@ -281,10 +281,6 @@
  *
  * Returns: TRUE if @new_event was different from @old_event
  */
-<<<<<<< HEAD
-#define         gst_event_replace(old_event,new_event) \
-    gst_mini_object_replace ((GstMiniObject **)(old_event), GST_MINI_OBJECT_CAST (new_event))
-=======
 #ifdef _FOOL_GTK_DOC_
 G_INLINE_FUNC void gst_event_replace (GstEvent **old_event, GstEvent *new_event);
 #endif
@@ -295,7 +291,6 @@
   gst_mini_object_replace ((GstMiniObject **) old_event, (GstMiniObject *) new_event);
 }
 
->>>>>>> 72d4bbd8
 /**
  * gst_event_steal:
  * @old_event: (inout) (transfer full): pointer to a pointer to a #GstEvent
