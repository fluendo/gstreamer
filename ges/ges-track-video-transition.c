/* GStreamer Editing Services
 * Copyright (C) 2010 Brandon Lewis <brandon.lewis@collabora.co.uk>
 *               2010 Nokia Corporation
 *
 * This library is free software; you can redistribute it and/or
 * modify it under the terms of the GNU Library General Public
 * License as published by the Free Software Foundation; either
 * version 2 of the License, or (at your option) any later version.
 *
 * This library is distributed in the hope that it will be useful,
 * but WITHOUT ANY WARRANTY; without even the implied warranty of
 * MERCHANTABILITY or FITNESS FOR A PARTICULAR PURPOSE.  See the GNU
 * Library General Public License for more details.
 *
 * You should have received a copy of the GNU Library General Public
 * License along with this library; if not, write to the
 * Free Software Foundation, Inc., 59 Temple Place - Suite 330,
 * Boston, MA 02111-1307, USA.
 */

/**
 * SECTION:ges-track-video-transition
 * @short_description: implements video crossfade transition
 */

#include <ges/ges.h>
#include "ges-internal.h"

#include <gst/controller/gstdirectcontrolbinding.h>

G_DEFINE_TYPE (GESTrackVideoTransition, ges_track_video_transition,
    GES_TYPE_TRACK_TRANSITION);

static inline void
ges_track_video_transition_set_border_internal (GESTrackVideoTransition * self,
    guint border);
static inline void
ges_track_video_transition_set_inverted_internal (GESTrackVideoTransition *
    self, gboolean inverted);
static inline gboolean
ges_track_video_transition_set_transition_type_internal (GESTrackVideoTransition
    * self, GESVideoStandardTransitionType type);
struct _GESTrackVideoTransitionPrivate
{
  GESVideoStandardTransitionType type;

  /* prevents cases where the transition has not been changed yet */
  GESVideoStandardTransitionType pending_type;

  /* these enable video interpolation */
  GstControlSource *control_source;

  /* so we can support changing between wipes */
  GstElement *topbin;
  GstElement *smpte;
  GstElement *mixer;
  GstPad *sinka;
  GstPad *sinkb;

  gulong switch_to_smpte_prob;
  gulong switch_to_cfade_prob;

  /* these will be different depending on whether smptealpha or alpha element
   * is used */
  gdouble start_value;
  gdouble end_value;
  guint64 dur;

  /* This is in case the smpte doesn't exist yet */
  gint pending_border_value;
  gboolean pending_inverted;
};

enum
{
  PROP_0,
  PROP_BORDER,
  PROP_TRANSITION_TYPE,
  PROP_INVERT,
  PROP_LAST
};

static GParamSpec *properties[PROP_LAST];

#define fast_element_link(a,b) gst_element_link_pads_full((a),"src",(b),"sink",GST_PAD_LINK_CHECK_NOTHING)

static GObject *link_element_to_mixer (GstElement * element,
    GstElement * mixer);

static GObject *link_element_to_mixer_with_smpte (GstBin * bin,
    GstElement * element, GstElement * mixer, gint type,
    GstElement ** smpteref);

static void
ges_track_video_transition_duration_changed (GESTrackObject * self,
    guint64 duration);

static GstElement *ges_track_video_transition_create_element (GESTrackObject
    * self);

static void ges_track_video_transition_dispose (GObject * object);

static void ges_track_video_transition_finalize (GObject * object);

static void ges_track_video_transition_get_property (GObject * object, guint
    property_id, GValue * value, GParamSpec * pspec);

static void ges_track_video_transition_set_property (GObject * object, guint
    property_id, const GValue * value, GParamSpec * pspec);

static void
ges_track_video_transition_class_init (GESTrackVideoTransitionClass * klass)
{
  GObjectClass *object_class;
  GESTrackObjectClass *toclass;

  g_type_class_add_private (klass, sizeof (GESTrackVideoTransitionPrivate));

  object_class = G_OBJECT_CLASS (klass);

  object_class->get_property = ges_track_video_transition_get_property;
  object_class->set_property = ges_track_video_transition_set_property;
  object_class->dispose = ges_track_video_transition_dispose;
  object_class->finalize = ges_track_video_transition_finalize;

  /**
   * GESTrackVideoTransition:border
   *
   * This value represents the border width of the transition.
   *
   */
  properties[PROP_BORDER] =
      g_param_spec_uint ("border", "Border", "The border width", 0,
      G_MAXUINT, 0, G_PARAM_READWRITE);
  g_object_class_install_property (object_class, PROP_BORDER,
      properties[PROP_BORDER]);

  /**
   * GESTrackVideoTransition:type
   *
   * The #GESVideoStandardTransitionType currently applied on the object
   *
   */
  properties[PROP_TRANSITION_TYPE] =
      g_param_spec_enum ("transition-type", "Transition type",
      "The type of the transition", GES_VIDEO_STANDARD_TRANSITION_TYPE_TYPE,
      GES_VIDEO_STANDARD_TRANSITION_TYPE_NONE, G_PARAM_READWRITE);
  g_object_class_install_property (object_class, PROP_TRANSITION_TYPE,
      properties[PROP_TRANSITION_TYPE]);

  /**
   * GESTrackVideoTransition:invert
   *
   * This value represents the direction of the transition.
   *
   */
  properties[PROP_INVERT] =
      g_param_spec_boolean ("invert", "Invert",
      "Whether the transition is inverted", FALSE, G_PARAM_READWRITE);
  g_object_class_install_property (object_class, PROP_INVERT,
      properties[PROP_INVERT]);

  toclass = GES_TRACK_OBJECT_CLASS (klass);
  toclass->duration_changed = ges_track_video_transition_duration_changed;
  toclass->create_element = ges_track_video_transition_create_element;
}

static void
ges_track_video_transition_init (GESTrackVideoTransition * self)
{
  self->priv = G_TYPE_INSTANCE_GET_PRIVATE (self,
      GES_TYPE_TRACK_VIDEO_TRANSITION, GESTrackVideoTransitionPrivate);

  self->priv->control_source = NULL;
  self->priv->smpte = NULL;
  self->priv->mixer = NULL;
  self->priv->sinka = NULL;
  self->priv->sinkb = NULL;
  self->priv->topbin = NULL;
  self->priv->type = GES_VIDEO_STANDARD_TRANSITION_TYPE_NONE;
  self->priv->pending_type = GES_VIDEO_STANDARD_TRANSITION_TYPE_NONE;
  self->priv->start_value = 0.0;
  self->priv->end_value = 0.0;
  self->priv->dur = 42;
  self->priv->pending_border_value = -1;
<<<<<<< HEAD

  self->priv->switch_to_smpte_prob = -1;
  self->priv->switch_to_cfade_prob = -1;
=======
  self->priv->pending_inverted = FALSE;
>>>>>>> 43b81592
}

static void
ges_track_video_transition_dispose (GObject * object)
{
  GESTrackVideoTransition *self = GES_TRACK_VIDEO_TRANSITION (object);
  GESTrackVideoTransitionPrivate *priv = self->priv;

  GST_DEBUG ("disposing");
  GST_LOG ("mixer: %p smpte: %p sinka: %p sinkb: %p",
      priv->mixer, priv->smpte, priv->sinka, priv->sinkb);

  if (priv->control_source) {
    if (priv->control_source)
      gst_object_unref (priv->control_source);
    priv->control_source = NULL;
  }

  if (priv->sinka && priv->sinkb) {
    GST_DEBUG ("releasing request pads for mixer");
    gst_element_release_request_pad (priv->mixer, priv->sinka);
    gst_element_release_request_pad (priv->mixer, priv->sinkb);
    gst_object_unref (priv->sinka);
    gst_object_unref (priv->sinkb);
    priv->sinka = NULL;
    priv->sinkb = NULL;
  }

  if (priv->mixer) {
    GST_LOG ("unrefing mixer");
    gst_object_unref (priv->mixer);
    priv->mixer = NULL;
  }

  G_OBJECT_CLASS (ges_track_video_transition_parent_class)->dispose (object);
}

static void
ges_track_video_transition_finalize (GObject * object)
{
  G_OBJECT_CLASS (ges_track_video_transition_parent_class)->finalize (object);
}

static void
ges_track_video_transition_get_property (GObject * object,
    guint property_id, GValue * value, GParamSpec * pspec)
{
  GESTrackVideoTransition *tr = GES_TRACK_VIDEO_TRANSITION (object);

  switch (property_id) {
    case PROP_BORDER:
      g_value_set_uint (value, ges_track_video_transition_get_border (tr));
      break;
    case PROP_TRANSITION_TYPE:
      g_value_set_enum (value,
          ges_track_video_transition_get_transition_type (tr));
      break;
    case PROP_INVERT:
      g_value_set_boolean (value, ges_track_video_transition_is_inverted (tr));
      break;
    default:
      G_OBJECT_WARN_INVALID_PROPERTY_ID (object, property_id, pspec);
  }
}

static void
ges_track_video_transition_set_property (GObject * object,
    guint property_id, const GValue * value, GParamSpec * pspec)
{
  GESTrackVideoTransition *tr = GES_TRACK_VIDEO_TRANSITION (object);

  switch (property_id) {
    case PROP_BORDER:
      ges_track_video_transition_set_border_internal (tr,
          g_value_get_uint (value));
      break;
    case PROP_TRANSITION_TYPE:
      ges_track_video_transition_set_transition_type_internal (tr,
          g_value_get_enum (value));
      break;
    case PROP_INVERT:
      ges_track_video_transition_set_inverted_internal (tr,
          g_value_get_boolean (value));
      break;
    default:
      G_OBJECT_WARN_INVALID_PROPERTY_ID (object, property_id, pspec);
  }
}

static void
on_caps_set (GstPad * srca_pad, GParamSpec * pspec, GstElement * capsfilt)
{
  GstCaps *orig_caps;

  orig_caps = gst_pad_query_caps (srca_pad, NULL);

  if (orig_caps) {
    gint width, height;
    const GstStructure *str;
    GstCaps *size_caps;

    /* Get width and height of first video */
    str = gst_caps_get_structure (orig_caps, 0);
    gst_structure_get_int (str, "width", &width);
    gst_structure_get_int (str, "height", &height);

    /* Set capsfilter to the size of the first video */
    size_caps =
        gst_caps_new_simple ("video/x-raw", "width", G_TYPE_INT, width,
        "height", G_TYPE_INT, height, NULL);
    g_object_set (capsfilt, "caps", size_caps, NULL);
  }
}

static GstElement *
create_mixer (GstElement * topbin)
{
  GstElement *mixer = NULL;

  /* Prefer videomixer2 to videomixer */
  mixer = gst_element_factory_make ("videomixer2", NULL);
  if (mixer == NULL)
    mixer = gst_element_factory_make ("videomixer", NULL);
  g_object_set (G_OBJECT (mixer), "background", 1, NULL);
  gst_bin_add (GST_BIN (topbin), mixer);

  return (mixer);
}

static void
set_interpolation (GstObject * element, GESTrackVideoTransitionPrivate * priv,
    const gchar * propname)
{
  GstTimedValueControlSource *ts;

  if (priv->control_source) {
    ts = GST_TIMED_VALUE_CONTROL_SOURCE (priv->control_source);

    gst_timed_value_control_source_unset_all (ts);
    gst_object_unref (priv->control_source);
  }

  g_object_set (element, propname, (gfloat) 0.0, NULL);

  priv->control_source = gst_interpolation_control_source_new ();
  gst_object_add_control_binding (GST_OBJECT (element),
      gst_direct_control_binding_new (GST_OBJECT (element), propname,
          priv->control_source));
  g_object_set (priv->control_source, "mode", GST_INTERPOLATION_MODE_LINEAR,
      NULL);


}

static GstElement *
ges_track_video_transition_create_element (GESTrackObject * object)
{
  GstElement *topbin, *iconva, *iconvb, *scalea, *scaleb, *capsfilt, *oconv;
  GstObject *target = NULL;
  const gchar *propname = NULL;
  GstElement *mixer = NULL;
  GstPad *sinka_target, *sinkb_target, *src_target, *sinka, *sinkb, *src,
      *srca_pad;
  GESTrackVideoTransition *self;
  GESTrackVideoTransitionPrivate *priv;

  self = GES_TRACK_VIDEO_TRANSITION (object);
  priv = self->priv;

  GST_LOG ("creating a video bin");

  topbin = gst_bin_new ("transition-bin");
  iconva = gst_element_factory_make ("videoconvert", "tr-csp-a");
  iconvb = gst_element_factory_make ("videoconvert", "tr-csp-b");
  scalea = gst_element_factory_make ("videoscale", "vs-a");
  scaleb = gst_element_factory_make ("videoscale", "vs-b");
  capsfilt = gst_element_factory_make ("capsfilter", "capsfilt");
  oconv = gst_element_factory_make ("videoconvert", "tr-csp-output");

  gst_bin_add_many (GST_BIN (topbin), iconva, iconvb, scalea, scaleb, capsfilt,
      oconv, NULL);

  mixer = gst_element_factory_make ("videomixer", NULL);
  g_assert (mixer);
  g_object_set (G_OBJECT (mixer), "background", 1, NULL);
  gst_bin_add (GST_BIN (topbin), mixer);

  if (priv->pending_type != GES_VIDEO_STANDARD_TRANSITION_TYPE_CROSSFADE) {
    priv->sinka =
        (GstPad *) link_element_to_mixer_with_smpte (GST_BIN (topbin), iconva,
        mixer, priv->pending_type, NULL);
    priv->sinkb =
        (GstPad *) link_element_to_mixer_with_smpte (GST_BIN (topbin), iconvb,
        mixer, priv->pending_type, &priv->smpte);
    target = GST_OBJECT (priv->smpte);
    propname = "position";
    priv->start_value = 1.0;
    priv->end_value = 0.0;
  } else {
    gst_element_link_pads_full (iconva, "src", scalea, "sink",
        GST_PAD_LINK_CHECK_NOTHING);
    gst_element_link_pads_full (iconvb, "src", scaleb, "sink",
        GST_PAD_LINK_CHECK_NOTHING);
    gst_element_link_pads_full (scaleb, "src", capsfilt, "sink",
        GST_PAD_LINK_CHECK_NOTHING);

    priv->sinka = (GstPad *) link_element_to_mixer (scalea, mixer);
    priv->sinkb = (GstPad *) link_element_to_mixer (capsfilt, mixer);
    target = GST_OBJECT (priv->sinkb);
    propname = "alpha";
    priv->start_value = 0.0;
    priv->end_value = 1.0;
  }

  priv->mixer = gst_object_ref (mixer);

  fast_element_link (mixer, oconv);

  sinka_target = gst_element_get_static_pad (iconva, "sink");
  sinkb_target = gst_element_get_static_pad (iconvb, "sink");
  src_target = gst_element_get_static_pad (oconv, "src");

  sinka = gst_ghost_pad_new ("sinka", sinka_target);
  sinkb = gst_ghost_pad_new ("sinkb", sinkb_target);
  src = gst_ghost_pad_new ("src", src_target);

  gst_element_add_pad (topbin, src);
  gst_element_add_pad (topbin, sinka);
  gst_element_add_pad (topbin, sinkb);

  srca_pad = gst_element_get_static_pad (scalea, "src");
  g_signal_connect (srca_pad, "notify::caps", G_CALLBACK (on_caps_set),
      (GstElement *) capsfilt);

  gst_object_unref (sinka_target);
  gst_object_unref (sinkb_target);
  gst_object_unref (src_target);
  gst_object_unref (srca_pad);

  /* set up interpolation */

  set_interpolation (target, priv, propname);

  priv->topbin = topbin;
  priv->type = priv->pending_type;

  return topbin;
}

static void
add_smpte_to_bin (GstPad * sink, GstElement * smptealpha,
    GESTrackVideoTransitionPrivate * priv)
{
  GstPad *peer, *sinkpad;

  g_object_set (smptealpha,
      "type", (gint) priv->pending_type, "invert", (gboolean) TRUE, NULL);
  gst_bin_add (GST_BIN (priv->topbin), smptealpha);
  gst_element_sync_state_with_parent (smptealpha);

  sinkpad = gst_element_get_static_pad (smptealpha, "sink");
  peer = gst_pad_get_peer (sink);
  gst_pad_unlink (peer, sink);

  gst_pad_link_full (peer, sinkpad, GST_PAD_LINK_CHECK_NOTHING);

  gst_object_unref (sinkpad);
  gst_object_unref (peer);
}

static void
replace_mixer (GESTrackVideoTransitionPrivate * priv)
{
  GstPad *mixer_src_pad, *color_sink_pad;

  mixer_src_pad = gst_element_get_static_pad (priv->mixer, "src");
  color_sink_pad = gst_pad_get_peer (mixer_src_pad);

  gst_element_set_state (priv->mixer, GST_STATE_NULL);
  gst_bin_remove (GST_BIN (priv->topbin), priv->mixer);

  gst_object_unref (priv->mixer);

  priv->mixer = gst_object_ref (create_mixer (priv->topbin));

  gst_element_sync_state_with_parent (priv->mixer);

  gst_object_unref (mixer_src_pad);

  mixer_src_pad = gst_element_get_static_pad (priv->mixer, "src");
  gst_pad_link (mixer_src_pad, color_sink_pad);

  gst_object_unref (mixer_src_pad);
  gst_object_unref (color_sink_pad);

}

static GstPadProbeReturn
switch_to_smpte_cb (GstPad * sink, gboolean blocked,
    GESTrackVideoTransition * transition)
{
  GstElement *smptealpha = gst_element_factory_make ("smptealpha", NULL);
  GstElement *smptealphab = gst_element_factory_make ("smptealpha", NULL);
  GESTrackVideoTransitionPrivate *priv = transition->priv;

  GST_ERROR ("EHE");

  if (priv->pending_type == GES_VIDEO_STANDARD_TRANSITION_TYPE_CROSSFADE)
    goto beach;

  GST_INFO ("Bin %p switching from crossfade to smpte", priv->topbin);

  add_smpte_to_bin (priv->sinka, smptealpha, priv);
  add_smpte_to_bin (priv->sinkb, smptealphab, priv);

  if (priv->pending_border_value != -1) {
    g_object_set (smptealphab, "border", priv->pending_border_value, NULL);
    priv->pending_border_value = -1;
  }

  if (priv->pending_inverted) {
    g_object_set (smptealphab, "invert", priv->pending_inverted, NULL);
    priv->pending_inverted = FALSE;
  }

  replace_mixer (priv);

  priv->start_value = 1.0;
  priv->end_value = 0.0;

  set_interpolation (GST_OBJECT (smptealphab), priv, (gchar *) "position");
  ges_track_video_transition_duration_changed (GES_TRACK_OBJECT (transition),
      priv->dur);


  priv->sinka = (GstPad *) link_element_to_mixer (smptealpha, priv->mixer);
  priv->sinkb = (GstPad *) link_element_to_mixer (smptealphab, priv->mixer);

  priv->smpte = smptealphab;

  priv->type = priv->pending_type;

  GST_INFO ("Bin %p switched from crossfade to smpte", priv->topbin);

beach:
  priv->pending_type = GES_VIDEO_STANDARD_TRANSITION_TYPE_NONE;
  gst_pad_remove_probe (sink, priv->switch_to_smpte_prob);

  return GST_PAD_PROBE_OK;
}

static GstElement *
remove_smpte_from_bin (GESTrackVideoTransitionPrivate * priv, GstPad * sink)
{
  GstPad *smpte_src, *peer_src, *smpte_sink;
  GstElement *smpte, *peer;

  smpte_src = gst_pad_get_peer (sink);
  smpte = gst_pad_get_parent_element (smpte_src);

  if (smpte == NULL) {
    gst_object_unref (smpte_src);
    GST_ERROR ("The pad %p has no parent element. This should not happen");
    return (NULL);
  }

  smpte_sink = gst_element_get_static_pad (smpte, "sink");
  peer_src = gst_pad_get_peer (smpte_sink);
  peer = gst_pad_get_parent_element (peer_src);

  gst_pad_unlink (peer_src, smpte_sink);
  gst_pad_unlink (smpte_src, sink);

  gst_element_set_state (smpte, GST_STATE_NULL);
  gst_bin_remove (GST_BIN (priv->topbin), smpte);

  gst_object_unref (smpte);
  gst_object_unref (smpte_sink);
  gst_object_unref (smpte_src);
  gst_object_unref (peer_src);
  return (peer);
}

static GstPadProbeReturn
switch_to_crossfade_cb (GstPad * sink, gboolean blocked,
    GESTrackVideoTransition * transition)
{
  GstElement *peera;
  GstElement *peerb;
  GESTrackVideoTransitionPrivate *priv = transition->priv;

  GST_ERROR ("EHE");

  GST_INFO ("Bin %p switching from smpte to crossfade", priv->topbin);

  if (priv->pending_type != GES_VIDEO_STANDARD_TRANSITION_TYPE_CROSSFADE)
    goto beach;

  peera = remove_smpte_from_bin (priv, priv->sinka);
  peerb = remove_smpte_from_bin (priv, priv->sinkb);
  if (!peera || !peerb)
    goto beach;

  replace_mixer (priv);

  priv->sinka = (GstPad *) link_element_to_mixer (peera, priv->mixer);
  priv->sinkb = (GstPad *) link_element_to_mixer (peerb, priv->mixer);

  priv->start_value = 0.0;
  priv->end_value = 1.0;
  set_interpolation (GST_OBJECT (priv->sinkb), priv, (gchar *) "alpha");
  ges_track_video_transition_duration_changed (GES_TRACK_OBJECT (transition),
      priv->dur);

  priv->smpte = NULL;

  gst_object_unref (peera);
  gst_object_unref (peerb);

  priv->type = priv->pending_type;

  GST_INFO ("Bin %p switched from smpte to crossfade", priv->topbin);

beach:
  priv->pending_type = GES_VIDEO_STANDARD_TRANSITION_TYPE_NONE;
  gst_pad_remove_probe (sink, priv->switch_to_cfade_prob);

  return GST_PAD_PROBE_OK;
}

static GObject *
link_element_to_mixer (GstElement * element, GstElement * mixer)
{
  GstPad *sinkpad = gst_element_get_request_pad (mixer, "sink_%d");
  GstPad *srcpad = gst_element_get_static_pad (element, "src");

  gst_pad_link_full (srcpad, sinkpad, GST_PAD_LINK_CHECK_NOTHING);
  gst_object_unref (srcpad);

  return G_OBJECT (sinkpad);
}

static GObject *
link_element_to_mixer_with_smpte (GstBin * bin, GstElement * element,
    GstElement * mixer, gint type, GstElement ** smpteref)
{
  GstPad *srcpad, *sinkpad;
  GstElement *smptealpha = gst_element_factory_make ("smptealpha", NULL);

  g_object_set (G_OBJECT (smptealpha),
      "type", (gint) type, "invert", (gboolean) TRUE, NULL);
  gst_bin_add (bin, smptealpha);

  fast_element_link (element, smptealpha);

  /* crack */
  if (smpteref) {
    *smpteref = smptealpha;
  }

  srcpad = gst_element_get_static_pad (smptealpha, "src");
  sinkpad = gst_element_get_request_pad (mixer, "sink_%u");
  gst_pad_link_full (srcpad, sinkpad, GST_PAD_LINK_CHECK_NOTHING);
  gst_object_unref (srcpad);

  return G_OBJECT (sinkpad);
}

static void
ges_track_video_transition_duration_changed (GESTrackObject * object,
    guint64 duration)
{
  GstElement *gnlobj = ges_track_object_get_gnlobject (object);
  GESTrackVideoTransition *self = GES_TRACK_VIDEO_TRANSITION (object);
  GESTrackVideoTransitionPrivate *priv = self->priv;
  GstTimedValueControlSource *ts;

  GST_LOG ("updating controller");

  if (G_UNLIKELY (!gnlobj || !priv->control_source))
    return;

  ts = GST_TIMED_VALUE_CONTROL_SOURCE (priv->control_source);

  GST_INFO ("duration: %" G_GUINT64_FORMAT, duration);
  GST_LOG ("setting values on controller");

  gst_timed_value_control_source_unset_all (ts);
  gst_timed_value_control_source_set (ts, 0, priv->start_value);
  gst_timed_value_control_source_set (ts, duration, priv->end_value);

  priv->dur = duration;
  GST_LOG ("done updating controller");
}

static inline void
ges_track_video_transition_set_border_internal (GESTrackVideoTransition * self,
    guint value)
{
  GESTrackVideoTransitionPrivate *priv = self->priv;

  if (!priv->smpte) {
    priv->pending_border_value = value;
    return;
  }
  g_object_set (priv->smpte, "border", value, NULL);
}

static inline void
ges_track_video_transition_set_inverted_internal (GESTrackVideoTransition *
    self, gboolean inverted)
{
  GESTrackVideoTransitionPrivate *priv = self->priv;

  if (!priv->smpte) {
    priv->pending_inverted = inverted;
    return;
  }
  g_object_set (priv->smpte, "invert", inverted, NULL);
}


static inline gboolean
ges_track_video_transition_set_transition_type_internal (GESTrackVideoTransition
    * self, GESVideoStandardTransitionType type)
{
  GESTrackVideoTransitionPrivate *priv = self->priv;

  GST_DEBUG ("%p %d => %d", self, priv->type, type);

  if (type == priv->type && !priv->pending_type) {
    GST_INFO ("This type is already set on this transition\n");
    return TRUE;
  }

  if (type == priv->pending_type) {
    GST_INFO ("This type is already pending for this transition\n");
    return TRUE;
  }

  if (priv->type &&
      ((priv->type != type) || (priv->type != priv->pending_type)) &&
      ((type == GES_VIDEO_STANDARD_TRANSITION_TYPE_CROSSFADE) ||
          (priv->type == GES_VIDEO_STANDARD_TRANSITION_TYPE_CROSSFADE))) {
    GstPad *pad = gst_element_get_static_pad (priv->topbin, "sinka");

    priv->pending_type = type;
    if (type != GES_VIDEO_STANDARD_TRANSITION_TYPE_CROSSFADE) {
      if (!priv->topbin)
        return FALSE;
      GST_ERROR ("OO");
      priv->smpte = NULL;
      priv->switch_to_smpte_prob =
          gst_pad_add_probe (pad, GST_PAD_PROBE_TYPE_BLOCK_UPSTREAM,
          (GstPadProbeCallback) switch_to_smpte_cb, self, NULL);
      GST_ERROR ("OO");
    } else {
      if (!priv->topbin)
        return FALSE;
      priv->start_value = 1.0;
      priv->end_value = 0.0;
      priv->switch_to_cfade_prob =
          gst_pad_add_probe (pad, GST_PAD_PROBE_TYPE_BLOCK_UPSTREAM,
          (GstPadProbeCallback) switch_to_crossfade_cb, self, NULL);
    }
    return TRUE;
  }
  priv->pending_type = type;
  if (priv->smpte && (type != GES_VIDEO_STANDARD_TRANSITION_TYPE_CROSSFADE)) {
    g_object_set (priv->smpte, "type", (gint) type, NULL);
  }
  return TRUE;
}

/**
 * ges_track_video_transition_set_border:
 * @self: The #GESTrackVideoTransition to set the border to
 * @value: The value of the border to set on @object
 *
 * Set the border property of @self, this value represents
 * the border width of the transition. In case this value does
 * not make sense for the current transition type, it is cached
 * for later use.
 */
void
ges_track_video_transition_set_border (GESTrackVideoTransition * self,
    guint value)
{
  ges_track_video_transition_set_border_internal (self, value);

  g_object_notify_by_pspec (G_OBJECT (self), properties[PROP_BORDER]);
}

/**
 * ges_track_video_transition_get_border:
 * @self: The #GESTrackVideoTransition to get the border from
 *
 * Get the border property of @self, this value represents
 * the border width of the transition.
 *
 * Returns: The border values of @self or -1 if not meaningful
 * (this will happen when not using a smpte transition).
 */
gint
ges_track_video_transition_get_border (GESTrackVideoTransition * self)
{
  gint value;

  if (!self->priv->smpte) {
    return -1;
  }

  g_object_get (self->priv->smpte, "border", &value, NULL);

  return value;
}

/**
 * ges_track_video_transition_set_inverted:
 * @self: The #GESTrackVideoTransition to set invert on
 * @value: The value of the  to set on @object
 *
 * Set the invert property of @self, this value represents
 * the direction of the transition. In case this value does
 * not make sense for the current transition type, it is cached
 * for later use.
 */
void
ges_track_video_transition_set_inverted (GESTrackVideoTransition * self,
    gboolean inverted)
{
  ges_track_video_transition_set_inverted (self, inverted);

  g_object_notify_by_pspec (G_OBJECT (self), properties[PROP_INVERT]);
}

/**
 * ges_track_video_transition_is_inverted:
 * @self: The #GESTrackVideoTransition to get the inversion from
 *
 * Get the invert property of @self, this value represents
 * the direction of the transition.
 *
 * Returns: The invert value of @self
 */
gboolean
ges_track_video_transition_is_inverted (GESTrackVideoTransition * self)
{
  gboolean inverted;

  if (!self->priv->smpte) {
    return FALSE;
  }

  g_object_get (self->priv->smpte, "invert", &inverted, NULL);

  return inverted;
}

/**
 * ges_track_video_transition_set_transition_type:
 * @self: a #GESTrackVideoTransition
 * @type: a #GESVideoStandardTransitionType
 *
 * Sets the transition being used to @type.
 *
 * Returns: %TRUE if the transition type was properly changed, else %FALSE.
 */
gboolean
ges_track_video_transition_set_transition_type (GESTrackVideoTransition * self,
    GESVideoStandardTransitionType type)
{
  gboolean ret =
      ges_track_video_transition_set_transition_type_internal (self, type);

  g_object_notify_by_pspec (G_OBJECT (self), properties[PROP_TRANSITION_TYPE]);

  return ret;
}

/**
 * ges_track_video_transition_get_transition_type:
 * @trans: a #GESTrackVideoTransition
 *
 * Get the transition type used by @trans.
 *
 * Returns: The transition type used by @trans.
 */
GESVideoStandardTransitionType
ges_track_video_transition_get_transition_type (GESTrackVideoTransition * trans)
{
  if (trans->priv->pending_type)
    return trans->priv->pending_type;
  return trans->priv->type;
}

/**
 * ges_track_video_transition_new:
 *
 * Creates a new #GESTrackVideoTransition.
 *
 * Returns: The newly created #GESTrackVideoTransition, or %NULL if there was an
 * error.
 */
GESTrackVideoTransition *
ges_track_video_transition_new (void)
{
  return g_object_new (GES_TYPE_TRACK_VIDEO_TRANSITION, NULL);
}<|MERGE_RESOLUTION|>--- conflicted
+++ resolved
@@ -56,9 +56,6 @@
   GstElement *mixer;
   GstPad *sinka;
   GstPad *sinkb;
-
-  gulong switch_to_smpte_prob;
-  gulong switch_to_cfade_prob;
 
   /* these will be different depending on whether smptealpha or alpha element
    * is used */
@@ -183,13 +180,7 @@
   self->priv->end_value = 0.0;
   self->priv->dur = 42;
   self->priv->pending_border_value = -1;
-<<<<<<< HEAD
-
-  self->priv->switch_to_smpte_prob = -1;
-  self->priv->switch_to_cfade_prob = -1;
-=======
   self->priv->pending_inverted = FALSE;
->>>>>>> 43b81592
 }
 
 static void
@@ -309,10 +300,7 @@
 {
   GstElement *mixer = NULL;
 
-  /* Prefer videomixer2 to videomixer */
-  mixer = gst_element_factory_make ("videomixer2", NULL);
-  if (mixer == NULL)
-    mixer = gst_element_factory_make ("videomixer", NULL);
+  mixer = gst_element_factory_make ("videomixer", NULL);
   g_object_set (G_OBJECT (mixer), "background", 1, NULL);
   gst_bin_add (GST_BIN (topbin), mixer);
 
@@ -495,8 +483,6 @@
   GstElement *smptealphab = gst_element_factory_make ("smptealpha", NULL);
   GESTrackVideoTransitionPrivate *priv = transition->priv;
 
-  GST_ERROR ("EHE");
-
   if (priv->pending_type == GES_VIDEO_STANDARD_TRANSITION_TYPE_CROSSFADE)
     goto beach;
 
@@ -536,9 +522,8 @@
 
 beach:
   priv->pending_type = GES_VIDEO_STANDARD_TRANSITION_TYPE_NONE;
-  gst_pad_remove_probe (sink, priv->switch_to_smpte_prob);
-
-  return GST_PAD_PROBE_OK;
+
+  return GST_PAD_PROBE_REMOVE;
 }
 
 static GstElement *
@@ -581,8 +566,6 @@
   GstElement *peerb;
   GESTrackVideoTransitionPrivate *priv = transition->priv;
 
-  GST_ERROR ("EHE");
-
   GST_INFO ("Bin %p switching from smpte to crossfade", priv->topbin);
 
   if (priv->pending_type != GES_VIDEO_STANDARD_TRANSITION_TYPE_CROSSFADE)
@@ -615,15 +598,14 @@
 
 beach:
   priv->pending_type = GES_VIDEO_STANDARD_TRANSITION_TYPE_NONE;
-  gst_pad_remove_probe (sink, priv->switch_to_cfade_prob);
-
-  return GST_PAD_PROBE_OK;
+
+  return GST_PAD_PROBE_REMOVE;
 }
 
 static GObject *
 link_element_to_mixer (GstElement * element, GstElement * mixer)
 {
-  GstPad *sinkpad = gst_element_get_request_pad (mixer, "sink_%d");
+  GstPad *sinkpad = gst_element_get_request_pad (mixer, "sink_%u");
   GstPad *srcpad = gst_element_get_static_pad (element, "src");
 
   gst_pad_link_full (srcpad, sinkpad, GST_PAD_LINK_CHECK_NOTHING);
@@ -740,19 +722,15 @@
     if (type != GES_VIDEO_STANDARD_TRANSITION_TYPE_CROSSFADE) {
       if (!priv->topbin)
         return FALSE;
-      GST_ERROR ("OO");
       priv->smpte = NULL;
-      priv->switch_to_smpte_prob =
-          gst_pad_add_probe (pad, GST_PAD_PROBE_TYPE_BLOCK_UPSTREAM,
+      gst_pad_add_probe (pad, GST_PAD_PROBE_TYPE_IDLE,
           (GstPadProbeCallback) switch_to_smpte_cb, self, NULL);
-      GST_ERROR ("OO");
     } else {
       if (!priv->topbin)
         return FALSE;
       priv->start_value = 1.0;
       priv->end_value = 0.0;
-      priv->switch_to_cfade_prob =
-          gst_pad_add_probe (pad, GST_PAD_PROBE_TYPE_BLOCK_UPSTREAM,
+      gst_pad_add_probe (pad, GST_PAD_PROBE_TYPE_IDLE,
           (GstPadProbeCallback) switch_to_crossfade_cb, self, NULL);
     }
     return TRUE;
