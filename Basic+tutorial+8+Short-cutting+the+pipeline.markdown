#  Basic tutorial 8: Short-cutting the pipeline

## Goal

Pipelines constructed with GStreamer do not need to be completely
closed. Data can be injected into the pipeline and extracted from it at
any time, in a variety of ways. This tutorial shows:

  - How to inject external data into a general GStreamer pipeline.

  - How to extract data from a general GStreamer pipeline.

  - How to access and manipulate this data.

[Playback tutorial 3: Short-cutting the
pipeline](Playback+tutorial+3+Short-cutting+the+pipeline.markdown) explains
how to achieve the same goals in a playbin2-based pipeline.

## Introduction

Applications can interact with the data flowing through a GStreamer
pipeline in several ways. This tutorial describes the easiest one, since
it uses elements that have been created for this sole purpose.

The element used to inject application data into a GStreamer pipeline is
`appsrc`, and its counterpart, used to extract GStreamer data back to
the application is `appsink`. To avoid confusing the names, think of it
from GStreamer's point of view: `appsrc` is just a regular source, that
provides data magically fallen from the sky (provided by the
application, actually). `appsink` is a regular sink, where the data
flowing through a GStreamer pipeline goes to die (it is recovered by the
application, actually).

`appsrc` and `appsink` are so versatile that they offer their own API
(see their documentation), which can be accessed by linking against the
`gstreamer-app` library. In this tutorial, however, we will use a
simpler approach and control them through signals.

`appsrc` can work in a variety of modes: in **pull** mode, it requests
data from the application every time it needs it. In **push** mode, the
application pushes data at its own pace. Furthermore, in push mode, the
application can choose to be blocked in the push function when enough
data has already been provided, or it can listen to the
`enough-data` and `need-data` signals to control flow. This example
implements the latter approach. Information regarding the other methods
can be found in the `appsrc` documentation.

### Buffers

Data travels through a GStreamer pipeline in chunks called **buffers**.
Since this example produces and consumes data, we need to know about
`GstBuffer`s.

Source Pads produce buffers, that are consumed by Sink Pads; GStreamer
takes these buffers and passes them from element to element.

A buffer simply represents a unit of data, do not assume that all
buffers will have the same size, or represent the same amount of time.
Neither should you assume that if a single buffer enters an element, a
single buffer will come out. Elements are free to do with the received
buffers as they please. `GstBuffer`s may also contain more than one
actual memory buffer. Actual memory buffers are abstracted away using
`GstMemory` objects, and a `GstBuffer` can contain multiple `GstMemory` objects.

Every buffer has attached time-stamps and duration, that describe in
which moment the content of the buffer should be decoded, rendered or
displayed. Time stamping is a very complex and delicate subject, but
this simplified vision should suffice for now.

As an example, a `filesrc` (a GStreamer element that reads files)
produces buffers with the “ANY” caps and no time-stamping information.
After demuxing (see [Basic tutorial 3: Dynamic
pipelines](Basic+tutorial+3+Dynamic+pipelines.markdown))
buffers can have some specific caps, for example “video/x-h264”. After
decoding, each buffer will contain a single video frame with raw caps
(for example, “video/x-raw-yuv”) and very precise time stamps indicating
when should that frame be displayed.

### This tutorial

This tutorial expands [Basic tutorial 7: Multithreading and Pad
Availability](Basic+tutorial+7+Multithreading+and+Pad+Availability.markdown) in
two ways: firstly, the `audiotestsrc` is replaced by an `appsrc` that
will generate the audio data. Secondly, a new branch is added to the
`tee` so data going into the audio sink and the wave display is also
replicated into an `appsink`. The `appsink` uploads the information back
into the application, which then just notifies the user that data has
been received, but it could obviously perform more complex tasks.

![](attachments/basic-tutorial-8.png.png)

## A crude waveform generator

Copy this code into a text file named `basic-tutorial-8.c` (or find it
in the SDK installation).

```
#include <gst/gst.h>
#include <gst/audio/audio.h>
#include <string.h>

#define CHUNK_SIZE 1024   /* Amount of bytes we are sending in each buffer */
#define SAMPLE_RATE 44100 /* Samples per second we are sending */

/* Structure to contain all our information, so we can pass it to callbacks */
typedef struct _CustomData {
  GstElement *pipeline, *app_source, *tee, *audio_queue, *audio_convert1, *audio_resample, *audio_sink;
  GstElement *video_queue, *audio_convert2, *visual, *video_convert, *video_sink;
  GstElement *app_queue, *app_sink;

  guint64 num_samples;   /* Number of samples generated so far (for timestamp generation) */
  gfloat a, b, c, d;     /* For waveform generation */

  guint sourceid;        /* To control the GSource */

  GMainLoop *main_loop;  /* GLib's Main Loop */
} CustomData;

/* This method is called by the idle GSource in the mainloop, to feed CHUNK_SIZE bytes into appsrc.
 * The ide handler is added to the mainloop when appsrc requests us to start sending data (need-data signal)
 * and is removed when appsrc has enough data (enough-data signal).
 */
static gboolean push_data (CustomData *data) {
  GstBuffer *buffer;
  GstFlowReturn ret;
  int i;
  GstMapInfo map;
  gint16 *raw;
  gint num_samples = CHUNK_SIZE / 2; /* Because each sample is 16 bits */
  gfloat freq;

  /* Create a new empty buffer */
  buffer = gst_buffer_new_and_alloc (CHUNK_SIZE);

  /* Set its timestamp and duration */
  GST_BUFFER_TIMESTAMP (buffer) = gst_util_uint64_scale (data->num_samples, GST_SECOND, SAMPLE_RATE);
  GST_BUFFER_DURATION (buffer) = gst_util_uint64_scale (CHUNK_SIZE, GST_SECOND, SAMPLE_RATE);

  /* Generate some psychodelic waveforms */
  gst_buffer_map (buffer, &map, GST_MAP_WRITE);
  raw = (gint16 *)map.data;
  data->c += data->d;
  data->d -= data->c / 1000;
  freq = 1100 + 1000 * data->d;
  for (i = 0; i < num_samples; i++) {
    data->a += data->b;
    data->b -= data->a / freq;
    raw[i] = (gint16)(500 * data->a);
  }
  gst_buffer_unmap (buffer, &map);
  data->num_samples += num_samples;

  /* Push the buffer into the appsrc */
  g_signal_emit_by_name (data->app_source, "push-buffer", buffer, &ret);

  /* Free the buffer now that we are done with it */
  gst_buffer_unref (buffer);

  if (ret != GST_FLOW_OK) {
    /* We got some error, stop sending data */
    return FALSE;
  }

  return TRUE;
}

/* This signal callback triggers when appsrc needs data. Here, we add an idle handler
 * to the mainloop to start pushing data into the appsrc */
static void start_feed (GstElement *source, guint size, CustomData *data) {
  if (data->sourceid == 0) {
    g_print ("Start feeding\n");
    data->sourceid = g_idle_add ((GSourceFunc) push_data, data);
  }
}

/* This callback triggers when appsrc has enough data and we can stop sending.
 * We remove the idle handler from the mainloop */
static void stop_feed (GstElement *source, CustomData *data) {
  if (data->sourceid != 0) {
    g_print ("Stop feeding\n");
    g_source_remove (data->sourceid);
    data->sourceid = 0;
  }
}

/* The appsink has received a buffer */
static void new_sample (GstElement *sink, CustomData *data) {
  GstSample *sample;

  /* Retrieve the buffer */
  g_signal_emit_by_name (sink, "pull-sample", &sample);
  if (sample) {
    /* The only thing we do in this example is print a * to indicate a received buffer */
    g_print ("*");
    gst_buffer_unref (sample);
  }
}

/* This function is called when an error message is posted on the bus */
static void error_cb (GstBus *bus, GstMessage *msg, CustomData *data) {
  GError *err;
  gchar *debug_info;

  /* Print error details on the screen */
  gst_message_parse_error (msg, &err, &debug_info);
  g_printerr ("Error received from element %s: %s\n", GST_OBJECT_NAME (msg->src), err->message);
  g_printerr ("Debugging information: %s\n", debug_info ? debug_info : "none");
  g_clear_error (&err);
  g_free (debug_info);

  g_main_loop_quit (data->main_loop);
}

int main(int argc, char *argv[]) {
  CustomData data;
  GstPadTemplate *tee_src_pad_template;
  GstPad *tee_audio_pad, *tee_video_pad, *tee_app_pad;
  GstPad *queue_audio_pad, *queue_video_pad, *queue_app_pad;
  GstAudioInfo info;
  GstCaps *audio_caps;
  GstBus *bus;

  /* Initialize cumstom data structure */
  memset (&data, 0, sizeof (data));
  data.b = 1; /* For waveform generation */
  data.d = 1;

  /* Initialize GStreamer */
  gst_init (&argc, &argv);

  /* Create the elements */
  data.app_source = gst_element_factory_make ("appsrc", "audio_source");
  data.tee = gst_element_factory_make ("tee", "tee");
  data.audio_queue = gst_element_factory_make ("queue", "audio_queue");
  data.audio_convert1 = gst_element_factory_make ("audioconvert", "audio_convert1");
  data.audio_resample = gst_element_factory_make ("audioresample", "audio_resample");
  data.audio_sink = gst_element_factory_make ("autoaudiosink", "audio_sink");
  data.video_queue = gst_element_factory_make ("queue", "video_queue");
  data.audio_convert2 = gst_element_factory_make ("audioconvert", "audio_convert2");
  data.visual = gst_element_factory_make ("wavescope", "visual");
  data.video_convert = gst_element_factory_make ("videoconvert", "csp");
  data.video_sink = gst_element_factory_make ("autovideosink", "video_sink");
  data.app_queue = gst_element_factory_make ("queue", "app_queue");
  data.app_sink = gst_element_factory_make ("appsink", "app_sink");

  /* Create the empty pipeline */
  data.pipeline = gst_pipeline_new ("test-pipeline");

  if (!data.pipeline || !data.app_source || !data.tee || !data.audio_queue || !data.audio_convert1 ||
      !data.audio_resample || !data.audio_sink || !data.video_queue || !data.audio_convert2 || !data.visual ||
      !data.video_convert || !data.video_sink || !data.app_queue || !data.app_sink) {
    g_printerr ("Not all elements could be created.\n");
    return -1;
  }

  /* Configure wavescope */
  g_object_set (data.visual, "shader", 0, "style", 0, NULL);

  /* Configure appsrc */
  gst_audio_info_set_format (&info, GST_AUDIO_FORMAT_S16, SAMPLE_RATE, 1, NULL);
  audio_caps = gst_audio_info_to_caps (&info);
  g_object_set (data.app_source, "caps", audio_caps, "format", GST_FORMAT_TIME, NULL);
  g_signal_connect (data.app_source, "need-data", G_CALLBACK (start_feed), &data);
  g_signal_connect (data.app_source, "enough-data", G_CALLBACK (stop_feed), &data);

  /* Configure appsink */
  g_object_set (data.app_sink, "emit-signals", TRUE, "caps", audio_caps, NULL);
  g_signal_connect (data.app_sink, "new-sample", G_CALLBACK (new_sample), &data);
  gst_caps_unref (audio_caps);
  g_free (audio_caps_text);

  /* Link all elements that can be automatically linked because they have "Always" pads */
  gst_bin_add_many (GST_BIN (data.pipeline), data.app_source, data.tee, data.audio_queue, data.audio_convert1, data.audio_resample,
      data.audio_sink, data.video_queue, data.audio_convert2, data.visual, data.video_convert, data.video_sink, data.app_queue,
      data.app_sink, NULL);
  if (gst_element_link_many (data.app_source, data.tee, NULL) != TRUE ||
      gst_element_link_many (data.audio_queue, data.audio_convert1, data.audio_resample, data.audio_sink, NULL) != TRUE ||
      gst_element_link_many (data.video_queue, data.audio_convert2, data.visual, data.video_convert, data.video_sink, NULL) != TRUE ||
      gst_element_link_many (data.app_queue, data.app_sink, NULL) != TRUE) {
    g_printerr ("Elements could not be linked.\n");
    gst_object_unref (data.pipeline);
    return -1;
  }

  /* Manually link the Tee, which has "Request" pads */
  tee_src_pad_template = gst_element_class_get_pad_template (GST_ELEMENT_GET_CLASS (data.tee), "src_%d");
  tee_audio_pad = gst_element_request_pad (data.tee, tee_src_pad_template, NULL, NULL);
  g_print ("Obtained request pad %s for audio branch.\n", gst_pad_get_name (tee_audio_pad));
  queue_audio_pad = gst_element_get_static_pad (data.audio_queue, "sink");
  tee_video_pad = gst_element_request_pad (data.tee, tee_src_pad_template, NULL, NULL);
  g_print ("Obtained request pad %s for video branch.\n", gst_pad_get_name (tee_video_pad));
  queue_video_pad = gst_element_get_static_pad (data.video_queue, "sink");
  tee_app_pad = gst_element_request_pad (data.tee, tee_src_pad_template, NULL, NULL);
  g_print ("Obtained request pad %s for app branch.\n", gst_pad_get_name (tee_app_pad));
  queue_app_pad = gst_element_get_static_pad (data.app_queue, "sink");
  if (gst_pad_link (tee_audio_pad, queue_audio_pad) != GST_PAD_LINK_OK ||
      gst_pad_link (tee_video_pad, queue_video_pad) != GST_PAD_LINK_OK ||
      gst_pad_link (tee_app_pad, queue_app_pad) != GST_PAD_LINK_OK) {
    g_printerr ("Tee could not be linked\n");
    gst_object_unref (data.pipeline);
    return -1;
  }
  gst_object_unref (queue_audio_pad);
  gst_object_unref (queue_video_pad);
  gst_object_unref (queue_app_pad);

  /* Instruct the bus to emit signals for each received message, and connect to the interesting signals */
  bus = gst_element_get_bus (data.pipeline);
  gst_bus_add_signal_watch (bus);
  g_signal_connect (G_OBJECT (bus), "message::error", (GCallback)error_cb, &data);
  gst_object_unref (bus);

  /* Start playing the pipeline */
  gst_element_set_state (data.pipeline, GST_STATE_PLAYING);

  /* Create a GLib Main Loop and set it to run */
  data.main_loop = g_main_loop_new (NULL, FALSE);
  g_main_loop_run (data.main_loop);

  /* Release the request pads from the Tee, and unref them */
  gst_element_release_request_pad (data.tee, tee_audio_pad);
  gst_element_release_request_pad (data.tee, tee_video_pad);
  gst_element_release_request_pad (data.tee, tee_app_pad);
  gst_object_unref (tee_audio_pad);
  gst_object_unref (tee_video_pad);
  gst_object_unref (tee_app_pad);

  /* Free resources */
  gst_element_set_state (data.pipeline, GST_STATE_NULL);
  gst_object_unref (data.pipeline);
  return 0;
}
```

> ![Information](images/icons/emoticons/information.png)
> Need help?
>
> If you need help to compile this code, refer to the **Building the tutorials**  section for your platform: [Linux](Installing+on+Linux.markdown#InstallingonLinux-Build), [Mac OS X](Installing+on+Mac+OS+X.markdown#InstallingonMacOSX-Build) or [Windows](Installing+on+Windows.markdown#InstallingonWindows-Build), or use this specific command on Linux:
>
> `` gcc basic-tutorial-8.c -o basic-tutorial-8 `pkg-config --cflags --libs gstreamer-1.0 gst-audio-1.0` ``
>
>If you need help to run this code, refer to the **Running the tutorials** section for your platform: [Linux](Installing+on+Linux.markdown#InstallingonLinux-Run), [Mac OS X](Installing+on+Mac+OS+X.markdown#InstallingonMacOSX-Run) or [Windows](Installing+on+Windows.markdown#InstallingonWindows-Run).
>
> This tutorial plays an audible tone for varying frequency through the audio card and opens a window with a waveform representation of the tone. The waveform should be a sinusoid, but due to the refreshing of the window might not appear so.
>
> Required libraries: `gstreamer-1.0`

## Walkthrough

The code to create the pipeline (Lines 131 to 205) is an enlarged
version of [Basic tutorial 7: Multithreading and Pad
Availability](Basic+tutorial+7+Multithreading+and+Pad+Availability.markdown).
It involves instantiating all the elements, link the elements with
Always Pads, and manually link the Request Pads of the `tee` element.

Regarding the configuration of the `appsrc` and `appsink` elements:

<<<<<<< HEAD
```
=======
``` lang=c
>>>>>>> 647c17b7
/* Configure appsrc */
audio_caps_text = g_strdup_printf (AUDIO_CAPS, SAMPLE_RATE);
audio_caps = gst_caps_from_string (audio_caps_text);
g_object_set (data.app_source, "caps", audio_caps, NULL);
g_signal_connect (data.app_source, "need-data", G_CALLBACK (start_feed), &data);
g_signal_connect (data.app_source, "enough-data", G_CALLBACK (stop_feed), &data);
```

The first property that needs to be set on the `appsrc` is `caps`. It
specifies the kind of data that the element is going to produce, so
GStreamer can check if linking with downstream elements is possible
(this is, if the downstream elements will understand this kind of data).
This property must be a `GstCaps` object, which is easily built from a
string with `gst_caps_from_string()`.

We then connect to the `need-data` and `enough-data` signals. These are
fired by `appsrc` when its internal queue of data is running low or
almost full, respectively. We will use these signals to start and stop
(respectively) our signal generation process.

<<<<<<< HEAD
```
=======
``` lang=c
>>>>>>> 647c17b7
/* Configure appsink */
g_object_set (data.app_sink, "emit-signals", TRUE, "caps", audio_caps, NULL);
g_signal_connect (data.app_sink, "new-sample", G_CALLBACK (new_sample), &data);
gst_caps_unref (audio_caps);
g_free (audio_caps_text);
```

Regarding the `appsink` configuration, we connect to the
`new-sample` signal, which is emitted every time the sink receives a
buffer. Also, the signal emission needs to be enabled through the
`emit-signals` property, because, by default, it is disabled.

Starting the pipeline, waiting for messages and final cleanup is done as
usual. Let's review the callbacks we have just
registered:

<<<<<<< HEAD
```
=======
``` lang=c
>>>>>>> 647c17b7
/* This signal callback triggers when appsrc needs data. Here, we add an idle handler
 * to the mainloop to start pushing data into the appsrc */
static void start_feed (GstElement *source, guint size, CustomData *data) {
  if (data->sourceid == 0) {
    g_print ("Start feeding\n");
    data->sourceid = g_idle_add ((GSourceFunc) push_data, data);
  }
}
```

This function is called when the internal queue of `appsrc` is about to
starve (run out of data). The only thing we do here is register a GLib
idle function with `g_idle_add()` that feeds data to `appsrc` until it
is full again. A GLib idle function is a method that GLib will call from
its main loop whenever it is “idle”, this is, when it has no
higher-priority tasks to perform. It requires a GLib `GMainLoop` to be
instantiated and running, obviously.

This is only one of the multiple approaches that `appsrc` allows. In
particular, buffers do not need to be fed into `appsrc` from the main
thread using GLib, and you do not need to use the `need-data` and
`enough-data` signals to synchronize with `appsrc` (although this is
allegedly the most convenient).

We take note of the sourceid that `g_idle_add()` returns, so we can
disable it
later.

<<<<<<< HEAD
```
=======
``` lang=c
>>>>>>> 647c17b7
/* This callback triggers when appsrc has enough data and we can stop sending.
 * We remove the idle handler from the mainloop */
static void stop_feed (GstElement *source, CustomData *data) {
  if (data->sourceid != 0) {
    g_print ("Stop feeding\n");
    g_source_remove (data->sourceid);
    data->sourceid = 0;
  }
}
```

This function is called when the internal queue of `appsrc` is full
enough so we stop pushing data. Here we simply remove the idle function
by using `g_source_remove()` (The idle function is implemented as a
`GSource`).

<<<<<<< HEAD
```
=======
``` lang=c
>>>>>>> 647c17b7
/* This method is called by the idle GSource in the mainloop, to feed CHUNK_SIZE bytes into appsrc.
 * The ide handler is added to the mainloop when appsrc requests us to start sending data (need-data signal)
 * and is removed when appsrc has enough data (enough-data signal).
 */
static gboolean push_data (CustomData *data) {
  GstBuffer *buffer;
  GstFlowReturn ret;
  int i;
  gint16 *raw;
  gint num_samples = CHUNK_SIZE / 2; /* Because each sample is 16 bits */
  gfloat freq;

  /* Create a new empty buffer */
  buffer = gst_buffer_new_and_alloc (CHUNK_SIZE);

  /* Set its timestamp and duration */
  GST_BUFFER_TIMESTAMP (buffer) = gst_util_uint64_scale (data->num_samples, GST_SECOND, SAMPLE_RATE);
  GST_BUFFER_DURATION (buffer) = gst_util_uint64_scale (CHUNK_SIZE, GST_SECOND, SAMPLE_RATE);

  /* Generate some psychodelic waveforms */
  raw = (gint16 *)GST_BUFFER_DATA (buffer);
```

This is the function that feeds `appsrc`. It will be called by GLib at
times and rates which are out of our control, but we know that we will
disable it when its job is done (when the queue in `appsrc` is full).

Its first task is to create a new buffer with a given size (in this
example, it is arbitrarily set to 1024 bytes) with
`gst_buffer_new_and_alloc()`.

We count the number of samples that we have generated so far with the
`CustomData.num_samples` variable, so we can time-stamp this buffer
using the `GST_BUFFER_TIMESTAMP` macro in `GstBuffer`.

Since we are producing buffers of the same size, their duration is the
same and is set using the `GST_BUFFER_DURATION` in `GstBuffer`.

`gst_util_uint64_scale()` is a utility function that scales (multiply
and divide) numbers which can be large, without fear of overflows.

The bytes that for the buffer can be accessed with GST\_BUFFER\_DATA in
`GstBuffer` (Be careful not to write past the end of the buffer: you
allocated it, so you know its size).

We will skip over the waveform generation, since it is outside the scope
of this tutorial (it is simply a funny way of generating a pretty
psychedelic wave).

<<<<<<< HEAD
```
=======
``` lang=c
>>>>>>> 647c17b7
/* Push the buffer into the appsrc */
g_signal_emit_by_name (data->app_source, "push-buffer", buffer, &ret);

/* Free the buffer now that we are done with it */
gst_buffer_unref (buffer);
```

Once we have the buffer ready, we pass it to `appsrc` with the
`push-buffer` action signal (see information box at the end of [Playback
tutorial 1: Playbin2
usage](Playback+tutorial+1+Playbin2+usage.markdown)), and then
`gst_buffer_unref()` it since we no longer need it.

<<<<<<< HEAD
```
/* The appsink has received a buffer */
static void new_sample (GstElement *sink, CustomData *data) {
  GstSample *sample;
  
=======
``` lang=c
/* The appsink has received a buffer */
static void new_buffer (GstElement *sink, CustomData *data) {
  GstBuffer *buffer;

>>>>>>> 647c17b7
  /* Retrieve the buffer */
  g_signal_emit_by_name (sink, "pull-sample", &sample);
  if (sample) {
    /* The only thing we do in this example is print a * to indicate a received buffer */
    g_print ("*");
    gst_sample_unref (sample);
  }
}
```

Finally, this is the function that gets called when the
`appsink` receives a buffer. We use the `pull-sample` action signal to
retrieve the buffer and then just print some indicator on the screen. We
can retrieve the data pointer using the `GST_BUFFER_DATA` macro and the
data size using the `GST_BUFFER_SIZE` macro in `GstBuffer`. Remember
that this buffer does not have to match the buffer that we produced in
the `push_data` function, any element in the path could have altered the
buffers in any way (Not in this example: there is only a `tee` in the
path between `appsrc` and `appsink`, and it does not change the content
of the buffers).

We then `gst_buffer_unref()` the buffer, and this tutorial is done.

## Conclusion

This tutorial has shown how applications can:

  - Inject data into a pipeline using the `appsrc`element.
  - Retrieve data from a pipeline using the `appsink` element.
  - Manipulate this data by accessing the `GstBuffer`.

In a playbin2-based pipeline, the same goals are achieved in a slightly
different way. [Playback tutorial 3: Short-cutting the
pipeline](Playback+tutorial+3+Short-cutting+the+pipeline.markdown) shows
how to do it.

It has been a pleasure having you here, and see you soon\!<|MERGE_RESOLUTION|>--- conflicted
+++ resolved
@@ -355,11 +355,7 @@
 
 Regarding the configuration of the `appsrc` and `appsink` elements:
 
-<<<<<<< HEAD
-```
-=======
-``` lang=c
->>>>>>> 647c17b7
+``` lang=c
 /* Configure appsrc */
 audio_caps_text = g_strdup_printf (AUDIO_CAPS, SAMPLE_RATE);
 audio_caps = gst_caps_from_string (audio_caps_text);
@@ -380,11 +376,7 @@
 almost full, respectively. We will use these signals to start and stop
 (respectively) our signal generation process.
 
-<<<<<<< HEAD
-```
-=======
-``` lang=c
->>>>>>> 647c17b7
+``` lang=c
 /* Configure appsink */
 g_object_set (data.app_sink, "emit-signals", TRUE, "caps", audio_caps, NULL);
 g_signal_connect (data.app_sink, "new-sample", G_CALLBACK (new_sample), &data);
@@ -401,11 +393,7 @@
 usual. Let's review the callbacks we have just
 registered:
 
-<<<<<<< HEAD
-```
-=======
-``` lang=c
->>>>>>> 647c17b7
+``` lang=c
 /* This signal callback triggers when appsrc needs data. Here, we add an idle handler
  * to the mainloop to start pushing data into the appsrc */
 static void start_feed (GstElement *source, guint size, CustomData *data) {
@@ -434,11 +422,7 @@
 disable it
 later.
 
-<<<<<<< HEAD
-```
-=======
-``` lang=c
->>>>>>> 647c17b7
+``` lang=c
 /* This callback triggers when appsrc has enough data and we can stop sending.
  * We remove the idle handler from the mainloop */
 static void stop_feed (GstElement *source, CustomData *data) {
@@ -455,11 +439,7 @@
 by using `g_source_remove()` (The idle function is implemented as a
 `GSource`).
 
-<<<<<<< HEAD
-```
-=======
-``` lang=c
->>>>>>> 647c17b7
+``` lang=c
 /* This method is called by the idle GSource in the mainloop, to feed CHUNK_SIZE bytes into appsrc.
  * The ide handler is added to the mainloop when appsrc requests us to start sending data (need-data signal)
  * and is removed when appsrc has enough data (enough-data signal).
@@ -509,11 +489,7 @@
 of this tutorial (it is simply a funny way of generating a pretty
 psychedelic wave).
 
-<<<<<<< HEAD
-```
-=======
-``` lang=c
->>>>>>> 647c17b7
+``` lang=c
 /* Push the buffer into the appsrc */
 g_signal_emit_by_name (data->app_source, "push-buffer", buffer, &ret);
 
@@ -527,19 +503,10 @@
 usage](Playback+tutorial+1+Playbin2+usage.markdown)), and then
 `gst_buffer_unref()` it since we no longer need it.
 
-<<<<<<< HEAD
-```
+``` lang=c
 /* The appsink has received a buffer */
 static void new_sample (GstElement *sink, CustomData *data) {
   GstSample *sample;
-  
-=======
-``` lang=c
-/* The appsink has received a buffer */
-static void new_buffer (GstElement *sink, CustomData *data) {
-  GstBuffer *buffer;
-
->>>>>>> 647c17b7
   /* Retrieve the buffer */
   g_signal_emit_by_name (sink, "pull-sample", &sample);
   if (sample) {
