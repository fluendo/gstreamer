/* GStreamer
 * Copyright (C) 1999,2000 Erik Walthinsen <omega@cse.ogi.edu>
 *               2000 Wim Taymans <wtay@chello.be>
 *               2004 Thomas Vander Stichele <thomas@apestaart.org>
 *
 * gst-inspect.c: tool to inspect the GStreamer registry
 *
 * This library is free software; you can redistribute it and/or
 * modify it under the terms of the GNU Library General Public
 * License as published by the Free Software Foundation; either
 * version 2 of the License, or (at your option) any later version.
 *
 * This library is distributed in the hope that it will be useful,
 * but WITHOUT ANY WARRANTY; without even the implied warranty of
 * MERCHANTABILITY or FITNESS FOR A PARTICULAR PURPOSE.  See the GNU
 * Library General Public License for more details.
 *
 * You should have received a copy of the GNU Library General Public
 * License along with this library; if not, write to the
 * Free Software Foundation, Inc., 59 Temple Place - Suite 330,
 * Boston, MA 02111-1307, USA.
 */

#ifdef HAVE_CONFIG_H
#  include "config.h"
#endif

#include "tools.h"

#include <string.h>
#include <locale.h>
#include <glib/gprintf.h>

static char *_name = NULL;

static int print_element_info (GstElementFactory * factory,
    gboolean print_names);

static void
n_print (const char *format, ...)
{
  va_list args;

  if (_name)
    g_print ("%s", _name);

  va_start (args, format);
  g_vprintf (format, args);
  va_end (args);
}

static gboolean
print_field (GQuark field, const GValue * value, gpointer pfx)
{
  gchar *str = gst_value_serialize (value);

  n_print ("%s  %15s: %s\n", (gchar *) pfx, g_quark_to_string (field), str);
  g_free (str);
  return TRUE;
}

static void
print_caps (const GstCaps * caps, const gchar * pfx)
{
  guint i;

  g_return_if_fail (caps != NULL);

  if (gst_caps_is_any (caps)) {
    n_print ("%sANY\n", pfx);
    return;
  }
  if (gst_caps_is_empty (caps)) {
    n_print ("%sEMPTY\n", pfx);
    return;
  }

  for (i = 0; i < gst_caps_get_size (caps); i++) {
    GstStructure *structure = gst_caps_get_structure (caps, i);

    n_print ("%s%s\n", pfx, gst_structure_get_name (structure));
    gst_structure_foreach (structure, print_field, (gpointer) pfx);
  }
}

#if 0
static void
print_formats (const GstFormat * formats)
{
  while (formats && *formats) {
    const GstFormatDefinition *definition;

    definition = gst_format_get_details (*formats);
    if (definition)
      n_print ("\t\t(%d):\t%s (%s)\n", *formats,
          definition->nick, definition->description);
    else
      n_print ("\t\t(%d):\tUnknown format\n", *formats);

    formats++;
  }
}

static void
print_event_masks (const GstEventMask * masks)
{
  GType event_type;
  GEnumClass *klass;
  GType event_flags;
  GFlagsClass *flags_class = NULL;

  event_type = gst_event_type_get_type ();
  klass = (GEnumClass *) g_type_class_ref (event_type);

  while (masks && masks->type) {
    GEnumValue *value;
    gint flags = 0, index = 0;

    switch (masks->type) {
      case GST_EVENT_SEEK:
        flags = masks->flags;
        event_flags = gst_seek_type_get_type ();
        flags_class = (GFlagsClass *) g_type_class_ref (event_flags);
        break;
      default:
        break;
    }

    value = g_enum_get_value (klass, masks->type);
    g_print ("\t\t%s ", value->value_nick);

    while (flags) {
      GFlagsValue *value;

      if (flags & 1) {
        value = g_flags_get_first_value (flags_class, 1 << index);

        if (value)
          g_print ("| %s ", value->value_nick);
        else
          g_print ("| ? ");
      }
      flags >>= 1;
      index++;
    }
    g_print ("\n");

    masks++;
  }
}
#endif

static const char *
get_rank_name (char *s, gint rank)
{
  static const int ranks[4] = {
    GST_RANK_NONE, GST_RANK_MARGINAL, GST_RANK_SECONDARY, GST_RANK_PRIMARY
  };
  static const char *rank_names[4] = { "none", "marginal", "secondary",
    "primary"
  };
  int i;
  int best_i;

  best_i = 0;
  for (i = 0; i < 4; i++) {
    if (rank == ranks[i])
      return rank_names[i];
    if (abs (rank - ranks[i]) < abs (rank - ranks[best_i])) {
      best_i = i;
    }
  }

  sprintf (s, "%s %c %d", rank_names[best_i],
      (rank - ranks[best_i] > 0) ? '+' : '-', abs (ranks[best_i] - rank));

  return s;
}

static gboolean
print_factory_details_metadata (GQuark field_id, const GValue * value,
    gpointer user_data)
{
  gchar *val = g_strdup_value_contents (value);
  gchar *key = g_strdup (g_quark_to_string (field_id));

  key[0] = g_ascii_toupper (key[0]);
  n_print ("  %s:\t\t%s\n", key, val);
  g_free (val);
  g_free (key);
  return TRUE;
}

static void
print_factory_details_info (GstElementFactory * factory)
{
  char s[20];

  n_print ("Factory Details:\n");
  n_print ("  Rank:\t\t%s (%d)\n",
      get_rank_name (s, GST_PLUGIN_FEATURE (factory)->rank),
      GST_PLUGIN_FEATURE (factory)->rank);
  gst_structure_foreach ((GstStructure *) factory->metadata,
      print_factory_details_metadata, NULL);
  n_print ("\n");
}

static void
print_hierarchy (GType type, gint level, gint * maxlevel)
{
  GType parent;
  gint i;

  parent = g_type_parent (type);

  *maxlevel = *maxlevel + 1;
  level++;

  if (parent)
    print_hierarchy (parent, level, maxlevel);

  if (_name)
    g_print ("%s", _name);

  for (i = 1; i < *maxlevel - level; i++)
    g_print ("      ");
  if (*maxlevel - level)
    g_print (" +----");

  g_print ("%s\n", g_type_name (type));

  if (level == 1)
    n_print ("\n");
}

static void
print_interfaces (GType type)
{
  guint n_ifaces;
  GType *iface, *ifaces = g_type_interfaces (type, &n_ifaces);

  if (ifaces) {
    if (n_ifaces) {
      if (_name)
        g_print ("%s", _name);
      g_print (_("Implemented Interfaces:\n"));
      iface = ifaces;
      while (*iface) {
        if (_name)
          g_print ("%s", _name);
        g_print ("  %s\n", g_type_name (*iface));
        iface++;
      }
      if (_name)
        g_print ("%s", _name);
      g_print ("\n");
    }
    g_free (ifaces);
  }
}

static gchar *
flags_to_string (GFlagsValue * vals, guint flags)
{
  GString *s = NULL;
  guint flags_left, i;

  /* first look for an exact match and count the number of values */
  for (i = 0; vals[i].value_name != NULL; ++i) {
    if (vals[i].value == flags)
      return g_strdup (vals[i].value_nick);
  }

  s = g_string_new (NULL);

  /* we assume the values are sorted from lowest to highest value */
  flags_left = flags;
  while (i > 0) {
    --i;
    if (vals[i].value != 0 && (flags_left & vals[i].value) == vals[i].value) {
      if (s->len > 0)
        g_string_append_c (s, '+');
      g_string_append (s, vals[i].value_nick);
      flags_left -= vals[i].value;
      if (flags_left == 0)
        break;
    }
  }

  if (s->len == 0)
    g_string_assign (s, "(none)");

  return g_string_free (s, FALSE);
}

#define KNOWN_PARAM_FLAGS \
  (G_PARAM_CONSTRUCT | G_PARAM_CONSTRUCT_ONLY | \
  G_PARAM_LAX_VALIDATION |  G_PARAM_STATIC_STRINGS | \
  G_PARAM_READABLE | G_PARAM_WRITABLE | GST_PARAM_CONTROLLABLE | \
  GST_PARAM_MUTABLE_PLAYING | GST_PARAM_MUTABLE_PAUSED | \
  GST_PARAM_MUTABLE_READY)

static void
print_element_properties_info (GstElement * element)
{
  GParamSpec **property_specs;
  guint num_properties, i;
  gboolean readable;
  gboolean first_flag;

  property_specs = g_object_class_list_properties
      (G_OBJECT_GET_CLASS (element), &num_properties);
  n_print ("\n");
  n_print ("Element Properties:\n");

  for (i = 0; i < num_properties; i++) {
    GValue value = { 0, };
    GParamSpec *param = property_specs[i];

    readable = FALSE;

    g_value_init (&value, param->value_type);

    n_print ("  %-20s: %s\n", g_param_spec_get_name (param),
        g_param_spec_get_blurb (param));

    first_flag = TRUE;
    n_print ("%-23.23s flags: ", "");
    if (param->flags & G_PARAM_READABLE) {
      g_object_get_property (G_OBJECT (element), param->name, &value);
      readable = TRUE;
      g_print ("%s%s", (first_flag) ? "" : ", ", _("readable"));
      first_flag = FALSE;
    } else {
      /* if we can't read the property value, assume it's set to the default
       * (which might not be entirely true for sub-classes, but that's an
       * unlikely corner-case anyway) */
      g_param_value_set_default (param, &value);
    }
    if (param->flags & G_PARAM_WRITABLE) {
      g_print ("%s%s", (first_flag) ? "" : ", ", _("writable"));
      first_flag = FALSE;
    }
    if (param->flags & GST_PARAM_CONTROLLABLE) {
      g_print (", %s", _("controllable"));
      first_flag = FALSE;
    }
    if (param->flags & GST_PARAM_MUTABLE_PLAYING) {
      g_print (", %s", _("changeable in NULL, READY, PAUSED or PLAYING state"));
    } else if (param->flags & GST_PARAM_MUTABLE_PAUSED) {
      g_print (", %s", _("changeable only in NULL, READY or PAUSED state"));
    } else if (param->flags & GST_PARAM_MUTABLE_READY) {
      g_print (", %s", _("changeable only in NULL or READY state"));
    }
    if (param->flags & ~KNOWN_PARAM_FLAGS) {
      g_print ("%s0x%0x", (first_flag) ? "" : ", ",
          param->flags & ~KNOWN_PARAM_FLAGS);
    }
    n_print ("\n");

    switch (G_VALUE_TYPE (&value)) {
      case G_TYPE_STRING:
      {
        const char *string_val = g_value_get_string (&value);

        n_print ("%-23.23s String. ", "");

        if (string_val == NULL)
          g_print ("Default: null");
        else
          g_print ("Default: \"%s\"", string_val);
        break;
      }
      case G_TYPE_BOOLEAN:
      {
        gboolean bool_val = g_value_get_boolean (&value);

        n_print ("%-23.23s Boolean. ", "");

        g_print ("Default: %s", bool_val ? "true" : "false");
        break;
      }
      case G_TYPE_ULONG:
      {
        GParamSpecULong *pulong = G_PARAM_SPEC_ULONG (param);

        n_print ("%-23.23s Unsigned Long. ", "");
        g_print ("Range: %lu - %lu Default: %lu ",
            pulong->minimum, pulong->maximum, g_value_get_ulong (&value));
        break;
      }
      case G_TYPE_LONG:
      {
        GParamSpecLong *plong = G_PARAM_SPEC_LONG (param);

        n_print ("%-23.23s Long. ", "");
        g_print ("Range: %ld - %ld Default: %ld ",
            plong->minimum, plong->maximum, g_value_get_long (&value));
        break;
      }
      case G_TYPE_UINT:
      {
        GParamSpecUInt *puint = G_PARAM_SPEC_UINT (param);

        n_print ("%-23.23s Unsigned Integer. ", "");
        g_print ("Range: %u - %u Default: %u ",
            puint->minimum, puint->maximum, g_value_get_uint (&value));
        break;
      }
      case G_TYPE_INT:
      {
        GParamSpecInt *pint = G_PARAM_SPEC_INT (param);

        n_print ("%-23.23s Integer. ", "");
        g_print ("Range: %d - %d Default: %d ",
            pint->minimum, pint->maximum, g_value_get_int (&value));
        break;
      }
      case G_TYPE_UINT64:
      {
        GParamSpecUInt64 *puint64 = G_PARAM_SPEC_UINT64 (param);

        n_print ("%-23.23s Unsigned Integer64. ", "");
        g_print ("Range: %" G_GUINT64_FORMAT " - %" G_GUINT64_FORMAT
            " Default: %" G_GUINT64_FORMAT " ",
            puint64->minimum, puint64->maximum, g_value_get_uint64 (&value));
        break;
      }
      case G_TYPE_INT64:
      {
        GParamSpecInt64 *pint64 = G_PARAM_SPEC_INT64 (param);

        n_print ("%-23.23s Integer64. ", "");
        g_print ("Range: %" G_GINT64_FORMAT " - %" G_GINT64_FORMAT
            " Default: %" G_GINT64_FORMAT " ",
            pint64->minimum, pint64->maximum, g_value_get_int64 (&value));
        break;
      }
      case G_TYPE_FLOAT:
      {
        GParamSpecFloat *pfloat = G_PARAM_SPEC_FLOAT (param);

        n_print ("%-23.23s Float. ", "");
        g_print ("Range: %15.7g - %15.7g Default: %15.7g ",
            pfloat->minimum, pfloat->maximum, g_value_get_float (&value));
        break;
      }
      case G_TYPE_DOUBLE:
      {
        GParamSpecDouble *pdouble = G_PARAM_SPEC_DOUBLE (param);

        n_print ("%-23.23s Double. ", "");
        g_print ("Range: %15.7g - %15.7g Default: %15.7g ",
            pdouble->minimum, pdouble->maximum, g_value_get_double (&value));
        break;
      }
      default:
        if (param->value_type == GST_TYPE_CAPS) {
          const GstCaps *caps = gst_value_get_caps (&value);

          if (!caps)
            n_print ("%-23.23s Caps (NULL)", "");
          else {
            print_caps (caps, "                           ");
          }
        } else if (G_IS_PARAM_SPEC_ENUM (param)) {
          GEnumValue *values;
          guint j = 0;
          gint enum_value;
          const gchar *value_nick = "";

          values = G_ENUM_CLASS (g_type_class_ref (param->value_type))->values;
          enum_value = g_value_get_enum (&value);

          while (values[j].value_name) {
            if (values[j].value == enum_value)
              value_nick = values[j].value_nick;
            j++;
          }

          n_print ("%-23.23s Enum \"%s\" Default: %d, \"%s\"", "",
              g_type_name (G_VALUE_TYPE (&value)), enum_value, value_nick);

          j = 0;
          while (values[j].value_name) {
            g_print ("\n");
            if (_name)
              g_print ("%s", _name);
            g_print ("%-23.23s    (%d): %-16s - %s", "",
                values[j].value, values[j].value_nick, values[j].value_name);
            j++;
          }
          /* g_type_class_unref (ec); */
        } else if (G_IS_PARAM_SPEC_FLAGS (param)) {
          GParamSpecFlags *pflags = G_PARAM_SPEC_FLAGS (param);
          GFlagsValue *vals;
          gchar *cur;

          vals = pflags->flags_class->values;

          cur = flags_to_string (vals, g_value_get_flags (&value));

          n_print ("%-23.23s Flags \"%s\" Default: 0x%08x, \"%s\"", "",
              g_type_name (G_VALUE_TYPE (&value)),
              g_value_get_flags (&value), cur);

          while (vals[0].value_name) {
            g_print ("\n");
            if (_name)
              g_print ("%s", _name);
            g_print ("%-23.23s    (0x%08x): %-16s - %s", "",
                vals[0].value, vals[0].value_nick, vals[0].value_name);
            ++vals;
          }

          g_free (cur);
        } else if (G_IS_PARAM_SPEC_OBJECT (param)) {
          n_print ("%-23.23s Object of type \"%s\"", "",
              g_type_name (param->value_type));
        } else if (G_IS_PARAM_SPEC_BOXED (param)) {
          n_print ("%-23.23s Boxed pointer of type \"%s\"", "",
              g_type_name (param->value_type));
        } else if (G_IS_PARAM_SPEC_POINTER (param)) {
          if (param->value_type != G_TYPE_POINTER) {
            n_print ("%-23.23s Pointer of type \"%s\".", "",
                g_type_name (param->value_type));
          } else {
            n_print ("%-23.23s Pointer.", "");
          }
        } else if (param->value_type == G_TYPE_VALUE_ARRAY) {
          GParamSpecValueArray *pvarray = G_PARAM_SPEC_VALUE_ARRAY (param);

          if (pvarray->element_spec) {
            n_print ("%-23.23s Array of GValues of type \"%s\"", "",
                g_type_name (pvarray->element_spec->value_type));
          } else {
            n_print ("%-23.23s Array of GValues", "");
          }
        } else if (GST_IS_PARAM_SPEC_FRACTION (param)) {
          GstParamSpecFraction *pfraction = GST_PARAM_SPEC_FRACTION (param);

          n_print ("%-23.23s Fraction. ", "");

          g_print ("Range: %d/%d - %d/%d Default: %d/%d ",
              pfraction->min_num, pfraction->min_den,
              pfraction->max_num, pfraction->max_den,
<<<<<<< HEAD
              pfraction->def_num, pfraction->def_den);
          if (readable)
            g_print ("Current: %d/%d",
                gst_value_get_fraction_numerator (&value),
                gst_value_get_fraction_denominator (&value));

=======
              gst_value_get_fraction_numerator (&value),
              gst_value_get_fraction_denominator (&value));
        } else if (GST_IS_PARAM_SPEC_MINI_OBJECT (param)) {
          n_print ("%-23.23s MiniObject of type \"%s\"", "",
              g_type_name (param->value_type));
>>>>>>> c0d5857c
        } else {
          n_print ("%-23.23s Unknown type %ld \"%s\"", "", param->value_type,
              g_type_name (param->value_type));
        }
        break;
    }
    if (!readable)
      g_print (" Write only\n");
    else
      g_print ("\n");

    g_value_reset (&value);
  }
  if (num_properties == 0)
    n_print ("  none\n");

  g_free (property_specs);
}

static void
print_pad_templates_info (GstElement * element, GstElementFactory * factory)
{
  GstElementClass *gstelement_class;
  const GList *pads;
  GstStaticPadTemplate *padtemplate;

  n_print ("Pad Templates:\n");
  if (!factory->numpadtemplates) {
    n_print ("  none\n");
    return;
  }

  gstelement_class = GST_ELEMENT_CLASS (G_OBJECT_GET_CLASS (element));

  pads = factory->staticpadtemplates;
  while (pads) {
    padtemplate = (GstStaticPadTemplate *) (pads->data);
    pads = g_list_next (pads);

    if (padtemplate->direction == GST_PAD_SRC)
      n_print ("  SRC template: '%s'\n", padtemplate->name_template);
    else if (padtemplate->direction == GST_PAD_SINK)
      n_print ("  SINK template: '%s'\n", padtemplate->name_template);
    else
      n_print ("  UNKNOWN!!! template: '%s'\n", padtemplate->name_template);

    if (padtemplate->presence == GST_PAD_ALWAYS)
      n_print ("    Availability: Always\n");
    else if (padtemplate->presence == GST_PAD_SOMETIMES)
      n_print ("    Availability: Sometimes\n");
    else if (padtemplate->presence == GST_PAD_REQUEST) {
      n_print ("    Availability: On request\n");
      n_print ("      Has request_new_pad() function: %s\n",
          GST_DEBUG_FUNCPTR_NAME (gstelement_class->request_new_pad));
    } else
      n_print ("    Availability: UNKNOWN!!!\n");

    if (padtemplate->static_caps.string) {
      n_print ("    Capabilities:\n");
      print_caps (gst_static_caps_get (&padtemplate->static_caps), "      ");
    }

    n_print ("\n");
  }
}

static void
print_element_flag_info (GstElement * element)
{
  gboolean have_flags = FALSE;

  n_print ("\n");
  n_print ("Element Flags:\n");

  if (!have_flags)
    n_print ("  no flags set\n");

  if (GST_IS_BIN (element)) {
    n_print ("\n");
    n_print ("Bin Flags:\n");
    if (!have_flags)
      n_print ("  no flags set\n");
  }
}

static void
print_implementation_info (GstElement * element)
{
  GstElementClass *gstelement_class;

  gstelement_class = GST_ELEMENT_CLASS (G_OBJECT_GET_CLASS (element));

  n_print ("\n");
  n_print ("Element Implementation:\n");

  n_print ("  Has change_state() function: %s\n",
      GST_DEBUG_FUNCPTR_NAME (gstelement_class->change_state));
}

static void
print_clocking_info (GstElement * element)
{
  if (!gst_element_requires_clock (element) &&
      !(gst_element_provides_clock (element) &&
          gst_element_get_clock (element))) {
    n_print ("\n");
    n_print ("Element has no clocking capabilities.");
    return;
  }

  n_print ("\n");
  n_print ("Clocking Interaction:\n");
  if (gst_element_requires_clock (element)) {
    n_print ("  element requires a clock\n");
  }

  if (gst_element_provides_clock (element)) {
    GstClock *clock;

    clock = gst_element_get_clock (element);
    if (clock)
      n_print ("  element provides a clock: %s\n", GST_OBJECT_NAME (clock));
    else
      n_print ("  element is supposed to provide a clock but returned NULL\n");
  }
}

static void
print_index_info (GstElement * element)
{
  if (gst_element_is_indexable (element)) {
    n_print ("\n");
    n_print ("Indexing capabilities:\n");
    n_print ("  element can do indexing\n");
  } else {
    n_print ("\n");
    n_print ("Element has no indexing capabilities.\n");
  }
}

static void
print_uri_handler_info (GstElement * element)
{
  if (GST_IS_URI_HANDLER (element)) {
    const gchar *uri_type;
    gchar **uri_protocols;

    if (gst_uri_handler_get_uri_type (GST_URI_HANDLER (element)) == GST_URI_SRC)
      uri_type = "source";
    else if (gst_uri_handler_get_uri_type (GST_URI_HANDLER (element)) ==
        GST_URI_SINK)
      uri_type = "sink";
    else
      uri_type = "unknown";

    uri_protocols = gst_uri_handler_get_protocols (GST_URI_HANDLER (element));

    n_print ("\n");
    n_print ("URI handling capabilities:\n");
    n_print ("  Element can act as %s.\n", uri_type);

    if (uri_protocols && *uri_protocols) {
      n_print ("  Supported URI protocols:\n");
      for (; *uri_protocols != NULL; uri_protocols++)
        n_print ("    %s\n", *uri_protocols);
    } else {
      n_print ("  No supported URI protocols\n");
    }
  } else {
    n_print ("Element has no URI handling capabilities.\n");
  }
}

static void
print_pad_info (GstElement * element)
{
  const GList *pads;
  GstPad *pad;

  n_print ("\n");
  n_print ("Pads:\n");

  if (!element->numpads) {
    n_print ("  none\n");
    return;
  }

  pads = element->pads;
  while (pads) {
    gchar *name;
    GstCaps *caps;

    pad = GST_PAD (pads->data);
    pads = g_list_next (pads);

    n_print ("");

    name = gst_pad_get_name (pad);
    if (gst_pad_get_direction (pad) == GST_PAD_SRC)
      g_print ("  SRC: '%s'", name);
    else if (gst_pad_get_direction (pad) == GST_PAD_SINK)
      g_print ("  SINK: '%s'", name);
    else
      g_print ("  UNKNOWN!!!: '%s'", name);

    g_free (name);

    g_print ("\n");

    n_print ("    Implementation:\n");
    if (pad->chainfunc)
      n_print ("      Has chainfunc(): %s\n",
          GST_DEBUG_FUNCPTR_NAME (pad->chainfunc));
    if (pad->getrangefunc)
      n_print ("      Has getrangefunc(): %s\n",
          GST_DEBUG_FUNCPTR_NAME (pad->getrangefunc));
    if (pad->eventfunc != gst_pad_event_default)
      n_print ("      Has custom eventfunc(): %s\n",
          GST_DEBUG_FUNCPTR_NAME (pad->eventfunc));
    if (pad->queryfunc != gst_pad_query_default)
      n_print ("      Has custom queryfunc(): %s\n",
          GST_DEBUG_FUNCPTR_NAME (pad->queryfunc));

    if (pad->iterintlinkfunc != gst_pad_iterate_internal_links_default)
      n_print ("      Has custom iterintlinkfunc(): %s\n",
          GST_DEBUG_FUNCPTR_NAME (pad->iterintlinkfunc));

    if (pad->getcapsfunc)
      n_print ("      Has getcapsfunc(): %s\n",
          GST_DEBUG_FUNCPTR_NAME (pad->getcapsfunc));

    if (pad->padtemplate)
      n_print ("    Pad Template: '%s'\n", pad->padtemplate->name_template);

    caps = gst_pad_get_current_caps (pad);
    if (caps) {
      n_print ("    Capabilities:\n");
      print_caps (caps, "      ");
      gst_caps_unref (caps);
    }
  }
}

static gboolean
has_sometimes_template (GstElement * element)
{
  GstElementClass *klass = GST_ELEMENT_GET_CLASS (element);
  GList *l;

  for (l = klass->padtemplates; l != NULL; l = l->next) {
    if (GST_PAD_TEMPLATE (l->data)->presence == GST_PAD_SOMETIMES)
      return TRUE;
  }

  return FALSE;
}

static void
print_signal_info (GstElement * element)
{
  /* Signals/Actions Block */
  guint *signals;
  guint nsignals;
  gint i = 0, j, k;
  GSignalQuery *query = NULL;
  GType type;
  GSList *found_signals, *l;

  for (k = 0; k < 2; k++) {
    found_signals = NULL;

    /* For elements that have sometimes pads, also list a few useful GstElement
     * signals. Put these first, so element-specific ones come later. */
    if (k == 0 && has_sometimes_template (element)) {
      query = g_new0 (GSignalQuery, 1);
      g_signal_query (g_signal_lookup ("pad-added", GST_TYPE_ELEMENT), query);
      found_signals = g_slist_append (found_signals, query);
      query = g_new0 (GSignalQuery, 1);
      g_signal_query (g_signal_lookup ("pad-removed", GST_TYPE_ELEMENT), query);
      found_signals = g_slist_append (found_signals, query);
      query = g_new0 (GSignalQuery, 1);
      g_signal_query (g_signal_lookup ("no-more-pads", GST_TYPE_ELEMENT),
          query);
      found_signals = g_slist_append (found_signals, query);
    }

    for (type = G_OBJECT_TYPE (element); type; type = g_type_parent (type)) {
      if (type == GST_TYPE_ELEMENT || type == GST_TYPE_OBJECT)
        break;

      if (type == GST_TYPE_BIN && G_OBJECT_TYPE (element) != GST_TYPE_BIN)
        continue;

      signals = g_signal_list_ids (type, &nsignals);
      for (i = 0; i < nsignals; i++) {
        query = g_new0 (GSignalQuery, 1);
        g_signal_query (signals[i], query);

        if ((k == 0 && !(query->signal_flags & G_SIGNAL_ACTION)) ||
            (k == 1 && (query->signal_flags & G_SIGNAL_ACTION)))
          found_signals = g_slist_append (found_signals, query);
        else
          g_free (query);
      }
      g_free (signals);
      signals = NULL;
    }

    if (found_signals) {
      n_print ("\n");
      if (k == 0)
        n_print ("Element Signals:\n");
      else
        n_print ("Element Actions:\n");
    } else {
      continue;
    }

    for (l = found_signals; l; l = l->next) {
      gchar *indent;
      int indent_len;

      query = (GSignalQuery *) l->data;
      indent_len = strlen (query->signal_name) +
          strlen (g_type_name (query->return_type)) + 24;

      indent = g_new0 (gchar, indent_len + 1);
      memset (indent, ' ', indent_len);

      n_print ("  \"%s\" :  %s user_function (%s* object",
          query->signal_name,
          g_type_name (query->return_type), g_type_name (type));

      for (j = 0; j < query->n_params; j++) {
        if (_name)
          g_print ("%s", _name);
        if (G_TYPE_IS_FUNDAMENTAL (query->param_types[j])) {
          g_print (",\n%s%s arg%d", indent,
              g_type_name (query->param_types[j]), j);
        } else if (G_TYPE_IS_ENUM (query->param_types[j])) {
          g_print (",\n%s%s arg%d", indent,
              g_type_name (query->param_types[j]), j);
        } else {
          g_print (",\n%s%s* arg%d", indent,
              g_type_name (query->param_types[j]), j);
        }
      }

      if (k == 0) {
        if (_name)
          g_print ("%s", _name);
        g_print (",\n%sgpointer user_data);\n", indent);
      } else
        g_print (");\n");

      g_free (indent);
    }

    if (found_signals) {
      g_slist_foreach (found_signals, (GFunc) g_free, NULL);
      g_slist_free (found_signals);
    }
  }
}

static void
print_children_info (GstElement * element)
{
  GList *children;

  if (!GST_IS_BIN (element))
    return;

  children = (GList *) GST_BIN (element)->children;
  if (children) {
    n_print ("\n");
    g_print ("Children:\n");
  }

  while (children) {
    n_print ("  %s\n", GST_ELEMENT_NAME (GST_ELEMENT (children->data)));
    children = g_list_next (children);
  }
}

static void
print_blacklist (void)
{
  GList *plugins, *cur;
  gint count = 0;

  g_print ("%s\n", _("Blacklisted files:"));

  plugins = gst_default_registry_get_plugin_list ();
  for (cur = plugins; cur != NULL; cur = g_list_next (cur)) {
    GstPlugin *plugin = (GstPlugin *) (cur->data);
    if (plugin->flags & GST_PLUGIN_FLAG_BLACKLISTED) {
      g_print ("  %s\n", plugin->desc.name);
      count++;
    }
  }

  g_print ("\n");
  g_print (_("Total count: "));
  g_print (ngettext ("%d blacklisted file", "%d blacklisted files", count),
      count);
  g_print ("\n");
  gst_plugin_list_free (plugins);
}

static void
print_element_list (gboolean print_all)
{
  int plugincount = 0, featurecount = 0, blacklistcount = 0;
  GList *plugins, *orig_plugins;

  orig_plugins = plugins = gst_default_registry_get_plugin_list ();
  while (plugins) {
    GList *features, *orig_features;
    GstPlugin *plugin;

    plugin = (GstPlugin *) (plugins->data);
    plugins = g_list_next (plugins);
    plugincount++;

    if (plugin->flags & GST_PLUGIN_FLAG_BLACKLISTED) {
      blacklistcount++;
      continue;
    }

    orig_features = features =
        gst_registry_get_feature_list_by_plugin (gst_registry_get_default (),
        plugin->desc.name);
    while (features) {
      GstPluginFeature *feature;

      if (G_UNLIKELY (features->data == NULL))
        goto next;
      feature = GST_PLUGIN_FEATURE (features->data);
      featurecount++;

      if (GST_IS_ELEMENT_FACTORY (feature)) {
        GstElementFactory *factory;

        factory = GST_ELEMENT_FACTORY (feature);
        if (print_all)
          print_element_info (factory, TRUE);
        else
          g_print ("%s:  %s: %s\n", plugin->desc.name,
              GST_OBJECT_NAME (factory),
              gst_element_factory_get_longname (factory));
      } else if (GST_IS_INDEX_FACTORY (feature)) {
        GstIndexFactory *factory;

        factory = GST_INDEX_FACTORY (feature);
        if (!print_all)
          g_print ("%s:  %s: %s\n", plugin->desc.name,
              GST_OBJECT_NAME (factory), factory->longdesc);
      } else if (GST_IS_TYPE_FIND_FACTORY (feature)) {
        GstTypeFindFactory *factory;

        factory = GST_TYPE_FIND_FACTORY (feature);
        if (!print_all)
          g_print ("%s: %s: ", plugin->desc.name,
              gst_plugin_feature_get_name (feature));
        if (factory->extensions) {
          guint i = 0;

          while (factory->extensions[i]) {
            if (!print_all)
              g_print ("%s%s", i > 0 ? ", " : "", factory->extensions[i]);
            i++;
          }
          if (!print_all)
            g_print ("\n");
        } else {
          if (!print_all)
            g_print ("no extensions\n");
        }
      } else {
        if (!print_all)
          n_print ("%s:  %s (%s)\n", plugin->desc.name,
              GST_OBJECT_NAME (feature), g_type_name (G_OBJECT_TYPE (feature)));
      }

    next:
      features = g_list_next (features);
    }

    gst_plugin_feature_list_free (orig_features);
  }

  gst_plugin_list_free (orig_plugins);

  g_print ("\n");
  g_print (_("Total count: "));
  g_print (ngettext ("%d plugin", "%d plugins", plugincount), plugincount);
  if (blacklistcount) {
    g_print (" (");
    g_print (ngettext ("%d blacklist entry", "%d blacklist entries",
            blacklistcount), blacklistcount);
    g_print (" not shown)");
  }
  g_print (", ");
  g_print (ngettext ("%d feature", "%d features", featurecount), featurecount);
  g_print ("\n");
}

static void
print_all_uri_handlers (void)
{
  GList *plugins, *p, *features, *f;

  plugins = gst_default_registry_get_plugin_list ();

  for (p = plugins; p; p = p->next) {
    GstPlugin *plugin = (GstPlugin *) (p->data);

    features =
        gst_registry_get_feature_list_by_plugin (gst_registry_get_default (),
        plugin->desc.name);

    for (f = features; f; f = f->next) {
      GstPluginFeature *feature = GST_PLUGIN_FEATURE (f->data);

      if (GST_IS_ELEMENT_FACTORY (feature)) {
        GstElementFactory *factory;
        GstElement *element;

        factory = GST_ELEMENT_FACTORY (gst_plugin_feature_load (feature));
        if (!factory) {
          g_print ("element plugin %s couldn't be loaded\n", plugin->desc.name);
          continue;
        }

        element = gst_element_factory_create (factory, NULL);
        if (!element) {
          g_print ("couldn't construct element for %s for some reason\n",
              GST_OBJECT_NAME (factory));
          gst_object_unref (factory);
          continue;
        }

        if (GST_IS_URI_HANDLER (element)) {
          const gchar *dir;
          gchar **uri_protocols, *joined;

          switch (gst_uri_handler_get_uri_type (GST_URI_HANDLER (element))) {
            case GST_URI_SRC:
              dir = "read";
              break;
            case GST_URI_SINK:
              dir = "write";
              break;
            default:
              dir = "unknown";
              break;
          }

          uri_protocols =
              gst_uri_handler_get_protocols (GST_URI_HANDLER (element));
          joined = g_strjoinv (", ", uri_protocols);

          g_print ("%s (%s, rank %u): %s\n",
              gst_plugin_feature_get_name (GST_PLUGIN_FEATURE (factory)), dir,
              gst_plugin_feature_get_rank (GST_PLUGIN_FEATURE (factory)),
              joined);

          g_free (joined);
        }

        gst_object_unref (element);
        gst_object_unref (factory);
      }
    }

    gst_plugin_feature_list_free (features);
  }

  gst_plugin_list_free (plugins);
}

static void
print_plugin_info (GstPlugin * plugin)
{
  n_print ("Plugin Details:\n");
  n_print ("  Name:\t\t\t%s\n", plugin->desc.name);
  n_print ("  Description:\t\t%s\n", plugin->desc.description);
  n_print ("  Filename:\t\t%s\n",
      plugin->filename ? plugin->filename : "(null)");
  n_print ("  Version:\t\t%s\n", plugin->desc.version);
  n_print ("  License:\t\t%s\n", plugin->desc.license);
  n_print ("  Source module:\t%s\n", plugin->desc.source);
  if (plugin->desc.release_datetime != NULL) {
    const gchar *tz = "(UTC)";
    gchar *str, *sep;

    /* may be: YYYY-MM-DD or YYYY-MM-DDTHH:MMZ */
    /* YYYY-MM-DDTHH:MMZ => YYYY-MM-DD HH:MM (UTC) */
    str = g_strdup (plugin->desc.release_datetime);
    sep = strstr (str, "T");
    if (sep != NULL) {
      *sep = ' ';
      sep = strstr (sep + 1, "Z");
      if (sep != NULL)
        *sep = ' ';
    } else {
      tz = "";
    }
    n_print ("  Source release date:\t%s%s\n", str, tz);
    g_free (str);
  }
  n_print ("  Binary package:\t%s\n", plugin->desc.package);
  n_print ("  Origin URL:\t\t%s\n", plugin->desc.origin);
  n_print ("\n");
}

static void
print_plugin_features (GstPlugin * plugin)
{
  GList *features, *origlist;
  gint num_features = 0;
  gint num_elements = 0;
  gint num_typefinders = 0;
  gint num_indexes = 0;
  gint num_other = 0;

  origlist = features =
      gst_registry_get_feature_list_by_plugin (gst_registry_get_default (),
      plugin->desc.name);

  while (features) {
    GstPluginFeature *feature;

    feature = GST_PLUGIN_FEATURE (features->data);

    if (GST_IS_ELEMENT_FACTORY (feature)) {
      GstElementFactory *factory;

      factory = GST_ELEMENT_FACTORY (feature);
      n_print ("  %s: %s\n", GST_OBJECT_NAME (factory),
          gst_element_factory_get_longname (factory));
      num_elements++;
    } else if (GST_IS_INDEX_FACTORY (feature)) {
      GstIndexFactory *factory;

      factory = GST_INDEX_FACTORY (feature);
      n_print ("  %s: %s\n", GST_OBJECT_NAME (factory), factory->longdesc);
      num_indexes++;
    } else if (GST_IS_TYPE_FIND_FACTORY (feature)) {
      GstTypeFindFactory *factory;

      factory = GST_TYPE_FIND_FACTORY (feature);
      if (factory->extensions) {
        guint i = 0;

        g_print ("%s: %s: ", plugin->desc.name,
            gst_plugin_feature_get_name (feature));
        while (factory->extensions[i]) {
          g_print ("%s%s", i > 0 ? ", " : "", factory->extensions[i]);
          i++;
        }
        g_print ("\n");
      } else
        g_print ("%s: %s: no extensions\n", plugin->desc.name,
            gst_plugin_feature_get_name (feature));

      num_typefinders++;
    } else if (feature) {
      n_print ("  %s (%s)\n", gst_object_get_name (GST_OBJECT (feature)),
          g_type_name (G_OBJECT_TYPE (feature)));
      num_other++;
    }
    num_features++;
    features = g_list_next (features);
  }

  gst_plugin_feature_list_free (origlist);

  n_print ("\n");
  n_print ("  %d features:\n", num_features);
  if (num_elements > 0)
    n_print ("  +-- %d elements\n", num_elements);
  if (num_typefinders > 0)
    n_print ("  +-- %d typefinders\n", num_typefinders);
  if (num_indexes > 0)
    n_print ("  +-- %d indexes\n", num_indexes);
  if (num_other > 0)
    n_print ("  +-- %d other objects\n", num_other);

  n_print ("\n");
}

static int
print_element_features (const gchar * element_name)
{
  GstPluginFeature *feature;

  /* FIXME implement other pretty print function for these */
  feature = gst_default_registry_find_feature (element_name,
      GST_TYPE_INDEX_FACTORY);
  if (feature) {
    n_print ("%s: an index\n", element_name);
    return 0;
  }
  feature = gst_default_registry_find_feature (element_name,
      GST_TYPE_TYPE_FIND_FACTORY);
  if (feature) {
    n_print ("%s: a typefind function\n", element_name);
    return 0;
  }

  return -1;
}

static int
print_element_info (GstElementFactory * factory, gboolean print_names)
{
  GstElement *element;
  gint maxlevel = 0;

  factory =
      GST_ELEMENT_FACTORY (gst_plugin_feature_load (GST_PLUGIN_FEATURE
          (factory)));

  if (!factory) {
    g_print ("element plugin couldn't be loaded\n");
    return -1;
  }

  element = gst_element_factory_create (factory, NULL);
  if (!element) {
    g_print ("couldn't construct element for some reason\n");
    return -1;
  }

  if (print_names)
    _name = g_strdup_printf ("%s: ", GST_OBJECT_NAME (factory));
  else
    _name = NULL;

  print_factory_details_info (factory);
  if (GST_PLUGIN_FEATURE (factory)->plugin_name) {
    GstPlugin *plugin;

    plugin = gst_registry_find_plugin (gst_registry_get_default (),
        GST_PLUGIN_FEATURE (factory)->plugin_name);
    if (plugin) {
      print_plugin_info (plugin);
    }
  }

  print_hierarchy (G_OBJECT_TYPE (element), 0, &maxlevel);
  print_interfaces (G_OBJECT_TYPE (element));

  print_pad_templates_info (element, factory);
  print_element_flag_info (element);
  print_implementation_info (element);
  print_clocking_info (element);
  print_index_info (element);
  print_uri_handler_info (element);
  print_pad_info (element);
  print_element_properties_info (element);
  print_signal_info (element);
  print_children_info (element);

  gst_object_unref (element);
  gst_object_unref (factory);
  g_free (_name);

  return 0;
}


static void
print_plugin_automatic_install_info_codecs (GstElementFactory * factory)
{
  GstPadDirection direction;
  const gchar *type_name;
  const gchar *klass;
  const GList *static_templates, *l;
  GstCaps *caps = NULL;
  guint i, num;

  klass = gst_element_factory_get_klass (factory);
  g_return_if_fail (klass != NULL);

  if (strstr (klass, "Demuxer") ||
      strstr (klass, "Decoder") ||
      strstr (klass, "Depay") || strstr (klass, "Parser")) {
    type_name = "decoder";
    direction = GST_PAD_SINK;
  } else if (strstr (klass, "Muxer") ||
      strstr (klass, "Encoder") || strstr (klass, "Pay")) {
    type_name = "encoder";
    direction = GST_PAD_SRC;
  } else {
    return;
  }

  /* decoder/demuxer sink pads should always be static and there should only
   * be one, the same applies to encoders/muxers and source pads */
  static_templates = gst_element_factory_get_static_pad_templates (factory);
  for (l = static_templates; l != NULL; l = l->next) {
    GstStaticPadTemplate *tmpl = NULL;

    tmpl = (GstStaticPadTemplate *) l->data;
    if (tmpl->direction == direction) {
      caps = gst_static_pad_template_get_caps (tmpl);
      break;
    }
  }

  if (caps == NULL) {
    g_printerr ("Couldn't find static pad template for %s '%s'\n",
        type_name, GST_OBJECT_NAME (factory));
    return;
  }

  caps = gst_caps_make_writable (caps);
  num = gst_caps_get_size (caps);
  for (i = 0; i < num; ++i) {
    GstStructure *s;
    gchar *s_str;

    s = gst_caps_get_structure (caps, i);
    /* remove fields that are almost always just MIN-MAX of some sort
     * in order to make the caps look less messy */
    gst_structure_remove_field (s, "pixel-aspect-ratio");
    gst_structure_remove_field (s, "framerate");
    gst_structure_remove_field (s, "channels");
    gst_structure_remove_field (s, "width");
    gst_structure_remove_field (s, "height");
    gst_structure_remove_field (s, "rate");
    gst_structure_remove_field (s, "depth");
    gst_structure_remove_field (s, "clock-rate");
    s_str = gst_structure_to_string (s);
    g_print ("%s-%s\n", type_name, s_str);
    g_free (s_str);
  }
  gst_caps_unref (caps);
}

static void
print_plugin_automatic_install_info_protocols (GstElementFactory * factory)
{
  gchar **protocols, **p;

  protocols = gst_element_factory_get_uri_protocols (factory);
  if (protocols != NULL && *protocols != NULL) {
    switch (gst_element_factory_get_uri_type (factory)) {
      case GST_URI_SINK:
        for (p = protocols; *p != NULL; ++p)
          g_print ("urisink-%s\n", *p);
        break;
      case GST_URI_SRC:
        for (p = protocols; *p != NULL; ++p)
          g_print ("urisource-%s\n", *p);
        break;
      default:
        break;
    }
    g_strfreev (protocols);
  }
}

static void
print_plugin_automatic_install_info (GstPlugin * plugin)
{
  const gchar *plugin_name;
  GList *features, *l;

  plugin_name = gst_plugin_get_name (plugin);

  /* not interested in typefind factories, only element factories */
  features = gst_registry_get_feature_list (gst_registry_get_default (),
      GST_TYPE_ELEMENT_FACTORY);

  for (l = features; l != NULL; l = l->next) {
    GstPluginFeature *feature;

    feature = GST_PLUGIN_FEATURE (l->data);

    /* only interested in the ones that are in the plugin we just loaded */
    if (g_str_equal (plugin_name, feature->plugin_name)) {
      GstElementFactory *factory;

      g_print ("element-%s\n", gst_plugin_feature_get_name (feature));

      factory = GST_ELEMENT_FACTORY (feature);
      print_plugin_automatic_install_info_protocols (factory);
      print_plugin_automatic_install_info_codecs (factory);
    }
  }

  g_list_foreach (features, (GFunc) gst_object_unref, NULL);
  g_list_free (features);
}

static void
print_all_plugin_automatic_install_info (void)
{
  GList *plugins, *orig_plugins;

  orig_plugins = plugins = gst_default_registry_get_plugin_list ();
  while (plugins) {
    GstPlugin *plugin;

    plugin = (GstPlugin *) (plugins->data);
    plugins = g_list_next (plugins);

    print_plugin_automatic_install_info (plugin);
  }
  gst_plugin_list_free (orig_plugins);
}

int
main (int argc, char *argv[])
{
  gboolean print_all = FALSE;
  gboolean do_print_blacklist = FALSE;
  gboolean plugin_name = FALSE;
  gboolean print_aii = FALSE;
  gboolean uri_handlers = FALSE;
#ifndef GST_DISABLE_OPTION_PARSING
  GOptionEntry options[] = {
    {"print-all", 'a', 0, G_OPTION_ARG_NONE, &print_all,
        N_("Print all elements"), NULL},
    {"print-blacklist", 'b', 0, G_OPTION_ARG_NONE, &do_print_blacklist,
        N_("Print list of blacklisted files"), NULL},
    {"print-plugin-auto-install-info", '\0', 0, G_OPTION_ARG_NONE, &print_aii,
        N_("Print a machine-parsable list of features the specified plugin "
              "or all plugins provide.\n                                       "
              "Useful in connection with external automatic plugin "
              "installation mechanisms"), NULL},
    {"plugin", '\0', 0, G_OPTION_ARG_NONE, &plugin_name,
        N_("List the plugin contents"), NULL},
    {"uri-handlers", 'u', 0, G_OPTION_ARG_NONE, &uri_handlers,
          N_
          ("Print supported URI schemes, with the elements that implement them"),
        NULL},
    GST_TOOLS_GOPTION_VERSION,
    {NULL}
  };
  GOptionContext *ctx;
  GError *err = NULL;
#endif

#ifdef ENABLE_NLS
  bindtextdomain (GETTEXT_PACKAGE, LOCALEDIR);
  bind_textdomain_codeset (GETTEXT_PACKAGE, "UTF-8");
  textdomain (GETTEXT_PACKAGE);
#endif

  g_thread_init (NULL);

  gst_tools_set_prgname ("gst-inspect");

#ifndef GST_DISABLE_OPTION_PARSING
  ctx = g_option_context_new ("[ELEMENT-NAME | PLUGIN-NAME]");
  g_option_context_add_main_entries (ctx, options, GETTEXT_PACKAGE);
  g_option_context_add_group (ctx, gst_init_get_option_group ());
  if (!g_option_context_parse (ctx, &argc, &argv, &err)) {
    g_print ("Error initializing: %s\n", err->message);
    exit (1);
  }
  g_option_context_free (ctx);
#else
  gst_init (&argc, &argv);
#endif

  gst_tools_print_version ("gst-inspect");

  if (print_all && argc > 1) {
    g_print ("-a requires no extra arguments\n");
    return 1;
  }

  if (uri_handlers && argc > 1) {
    g_print ("-u requires no extra arguments\n");
    exit (1);
  }

  /* if no arguments, print out list of elements */
  if (uri_handlers) {
    print_all_uri_handlers ();
  } else if (argc == 1 || print_all) {
    if (do_print_blacklist)
      print_blacklist ();
    else {
      if (print_aii)
        print_all_plugin_automatic_install_info ();
      else
        print_element_list (print_all);
    }
  } else {
    /* else we try to get a factory */
    GstElementFactory *factory;
    GstPlugin *plugin;
    const char *arg = argv[argc - 1];
    int retval;

    if (!plugin_name) {
      factory = gst_element_factory_find (arg);

      /* if there's a factory, print out the info */
      if (factory) {
        retval = print_element_info (factory, print_all);
        gst_object_unref (factory);
      } else {
        retval = print_element_features (arg);
      }
    } else {
      retval = -1;
    }

    /* otherwise check if it's a plugin */
    if (retval) {
      plugin = gst_default_registry_find_plugin (arg);

      /* if there is such a plugin, print out info */
      if (plugin) {
        if (print_aii) {
          print_plugin_automatic_install_info (plugin);
        } else {
          print_plugin_info (plugin);
          print_plugin_features (plugin);
        }
      } else {
        GError *error = NULL;

        if (g_file_test (arg, G_FILE_TEST_EXISTS)) {
          plugin = gst_plugin_load_file (arg, &error);

          if (plugin) {
            if (print_aii) {
              print_plugin_automatic_install_info (plugin);
            } else {
              print_plugin_info (plugin);
              print_plugin_features (plugin);
            }
          } else {
            g_print (_("Could not load plugin file: %s\n"), error->message);
            g_error_free (error);
            return -1;
          }
        } else {
          g_print (_("No such element or plugin '%s'\n"), arg);
          return -1;
        }
      }
    }
  }

  return 0;
}<|MERGE_RESOLUTION|>--- conflicted
+++ resolved
@@ -544,20 +544,8 @@
           g_print ("Range: %d/%d - %d/%d Default: %d/%d ",
               pfraction->min_num, pfraction->min_den,
               pfraction->max_num, pfraction->max_den,
-<<<<<<< HEAD
-              pfraction->def_num, pfraction->def_den);
-          if (readable)
-            g_print ("Current: %d/%d",
-                gst_value_get_fraction_numerator (&value),
-                gst_value_get_fraction_denominator (&value));
-
-=======
               gst_value_get_fraction_numerator (&value),
               gst_value_get_fraction_denominator (&value));
-        } else if (GST_IS_PARAM_SPEC_MINI_OBJECT (param)) {
-          n_print ("%-23.23s MiniObject of type \"%s\"", "",
-              g_type_name (param->value_type));
->>>>>>> c0d5857c
         } else {
           n_print ("%-23.23s Unknown type %ld \"%s\"", "", param->value_type,
               g_type_name (param->value_type));
