/* GStreamer
 * Copyright (C) 1999,2000 Erik Walthinsen <omega@cse.ogi.edu>
 * Copyright (C) 2000,2005 Wim Taymans <wim@fluendo.com>
 * Copyright (C) 2006      Tim-Philipp Müller <tim centricular net>
 *
 * gsttypefindhelper.c:
 *
 * This library is free software; you can redistribute it and/or
 * modify it under the terms of the GNU Library General Public
 * License as published by the Free Software Foundation; either
 * version 2 of the License, or (at your option) any later version.
 *
 * This library is distributed in the hope that it will be useful,
 * but WITHOUT ANY WARRANTY; without even the implied warranty of
 * MERCHANTABILITY or FITNESS FOR A PARTICULAR PURPOSE.  See the GNU
 * Library General Public License for more details.
 *
 * You should have received a copy of the GNU Library General Public
 * License along with this library; if not, write to the
 * Free Software Foundation, Inc., 59 Temple Place - Suite 330,
 * Boston, MA 02111-1307, USA.
 */

/**
 * SECTION:gsttypefindhelper
 * @short_description: Utility functions for typefinding 
 *
 * Utility functions for elements doing typefinding:
 * gst_type_find_helper() does typefinding in pull mode, while
 * gst_type_find_helper_for_buffer() is useful for elements needing to do
 * typefinding in push mode from a chain function.
 */

#ifdef HAVE_CONFIG_H
#  include "config.h"
#endif

#include <stdlib.h>
#include <string.h>

#include "gsttypefindhelper.h"

/* ********************** typefinding in pull mode ************************ */

static void
helper_find_suggest (gpointer data, guint probability, const GstCaps * caps);

typedef struct
{
  GSList *buffers;              /* buffer cache */
  guint64 size;
  guint64 last_offset;
  GstTypeFindHelperGetRangeFunction func;
  GstTypeFindProbability best_probability;
  GstCaps *caps;
  GstTypeFindFactory *factory;  /* for logging */
  GstObject *obj;               /* for logging */
} GstTypeFindHelper;

/*
 * helper_find_peek:
 * @data: helper data struct
 * @off: stream offset
 * @size: block size
 *
 * Get data pointer within a stream. Keeps a cache of read buffers (partly
 * for performance reasons, but mostly because pointers returned by us need
 * to stay valid until typefinding has finished)
 *
 * Returns: address of the data or %NULL if buffer does not cover the
 * requested range.
 */
static const guint8 *
helper_find_peek (gpointer data, gint64 offset, guint size)
{
  GstTypeFindHelper *helper;
  GstBuffer *buffer;
  GstFlowReturn ret;
  GSList *insert_pos = NULL;
  gsize buf_size;
  guint64 buf_offset;
#if 0
  GstCaps *caps;
#endif

  helper = (GstTypeFindHelper *) data;

  GST_LOG_OBJECT (helper->obj, "'%s' called peek (%" G_GINT64_FORMAT
      ", %u)", GST_OBJECT_NAME (helper->factory), offset, size);

  if (size == 0)
    return NULL;

  if (offset < 0) {
    if (helper->size == -1 || helper->size < -offset)
      return NULL;

    offset += helper->size;
  }

  /* see if we have a matching buffer already in our list */
  if (size > 0 && offset <= helper->last_offset) {
    GSList *walk;

    for (walk = helper->buffers; walk; walk = walk->next) {
      GstBuffer *buf = GST_BUFFER_CAST (walk->data);
      guint64 buf_offset = GST_BUFFER_OFFSET (buf);
      guint buf_size = gst_buffer_get_size (buf);

      /* buffers are kept sorted by end offset (highest first) in the list, so
       * at this point we save the current position and stop searching if 
       * we're after the searched end offset */
      if (buf_offset <= offset) {
        if ((offset + size) < (buf_offset + buf_size)) {
          guint8 *data;

          /* FIXME, unmap after usage */
          data = gst_buffer_map (buf, NULL, NULL, GST_MAP_READ);

          return data + (offset - buf_offset);
        }
      } else if (offset + size >= buf_offset + buf_size) {
        insert_pos = walk;
        break;
      }
    }
  }

  buffer = NULL;
  /* some typefinders go in 1 byte steps over 1k of data and request
   * small buffers. It is really inefficient to pull each time, and pulling
   * a larger chunk is almost free. Trying to pull a larger chunk at the end
   * of the file is also not a problem here, we'll just get a truncated buffer
   * in that case (and we'll have to double-check the size we actually get
   * anyway, see below) */
  ret = helper->func (helper->obj, offset, MAX (size, 4096), &buffer);

  if (ret != GST_FLOW_OK)
    goto error;

#if 0
  caps = GST_BUFFER_CAPS (buffer);

  if (caps && !gst_caps_is_empty (caps) && !gst_caps_is_any (caps)) {
    GST_DEBUG ("buffer has caps %" GST_PTR_FORMAT ", suggest max probability",
        caps);

    gst_caps_replace (&helper->caps, caps);
    helper->best_probability = GST_TYPE_FIND_MAXIMUM;

    gst_buffer_unref (buffer);
    return NULL;
  }
#endif

  /* getrange might silently return shortened buffers at the end of a file,
   * we must, however, always return either the full requested data or NULL */
  buf_offset = GST_BUFFER_OFFSET (buffer);
  buf_size = gst_buffer_get_size (buffer);

  if ((buf_offset != -1 && buf_offset != offset) || buf_size < size) {
    GST_DEBUG ("droping short buffer: %" G_GUINT64_FORMAT "-%" G_GUINT64_FORMAT
        " instead of %" G_GUINT64_FORMAT "-%" G_GUINT64_FORMAT,
        buf_offset, buf_offset + buf_size - 1, offset, offset + size - 1);
    gst_buffer_unref (buffer);
    return NULL;
  }

  if (insert_pos) {
    helper->buffers =
        g_slist_insert_before (helper->buffers, insert_pos, buffer);
  } else {
    /* if insert_pos is not set, our offset is bigger than the largest offset
     * we have so far; since we keep the list sorted with highest offsets
     * first, we need to prepend the buffer to the list */
    helper->last_offset = GST_BUFFER_OFFSET (buffer) + buf_size;
    helper->buffers = g_slist_prepend (helper->buffers, buffer);
  }

  /* FIXME, unmap */
  return gst_buffer_map (buffer, NULL, NULL, GST_MAP_READ);

error:
  {
    GST_INFO ("typefind function returned: %s", gst_flow_get_name (ret));
    return NULL;
  }
}

/*
 * helper_find_suggest:
 * @data: helper data struct
 * @probability: probability of the match
 * @caps: caps of the type
 *
 * If given @probability is higher, replace previously store caps.
 */
static void
helper_find_suggest (gpointer data, GstTypeFindProbability probability,
    const GstCaps * caps)
{
  GstTypeFindHelper *helper = (GstTypeFindHelper *) data;

  GST_LOG_OBJECT (helper->obj,
      "'%s' called called suggest (%u, %" GST_PTR_FORMAT ")",
      GST_OBJECT_NAME (helper->factory), probability, caps);

  if (probability > helper->best_probability) {
    GstCaps *copy = gst_caps_copy (caps);

    gst_caps_replace (&helper->caps, copy);
    gst_caps_unref (copy);
    helper->best_probability = probability;
  }
}

static guint64
helper_find_get_length (gpointer data)
{
  GstTypeFindHelper *helper = (GstTypeFindHelper *) data;

  GST_LOG_OBJECT (helper->obj, "'%s' called called get_length, returning %"
      G_GUINT64_FORMAT, GST_OBJECT_NAME (helper->factory), helper->size);

  return helper->size;
}

/**
 * gst_type_find_helper_get_range_ext:
 * @obj: A #GstObject that will be passed as first argument to @func
 * @func: (scope call): A generic #GstTypeFindHelperGetRangeFunction that will
 *        be used to access data at random offsets when doing the typefinding
 * @size: The length in bytes
 * @extension: extension of the media
 * @prob: (out) (allow-none): location to store the probability of the found
 *     caps, or #NULL
 *
 * Utility function to do pull-based typefinding. Unlike gst_type_find_helper()
 * however, this function will use the specified function @func to obtain the
 * data needed by the typefind functions, rather than operating on a given
 * source pad. This is useful mostly for elements like tag demuxers which
 * strip off data at the beginning and/or end of a file and want to typefind
 * the stripped data stream before adding their own source pad (the specified
 * callback can then call the upstream peer pad with offsets adjusted for the
 * tag size, for example).
 *
 * When @extension is not NULL, this function will first try the typefind
 * functions for the given extension, which might speed up the typefinding
 * in many cases.
 *
 * Free-function: gst_caps_unref
 *
 * Returns: (transfer full): the #GstCaps corresponding to the data stream.
 *     Returns #NULL if no #GstCaps matches the data stream.
 *
 * Since: 0.10.26
 */
GstCaps *
gst_type_find_helper_get_range_ext (GstObject * obj,
    GstTypeFindHelperGetRangeFunction func, guint64 size,
    const gchar * extension, GstTypeFindProbability * prob)
{
  GstTypeFindHelper helper;
  GstTypeFind find;
  GSList *walk;
  GList *l, *type_list;
  GstCaps *result = NULL;
  gint pos = 0;

  g_return_val_if_fail (GST_IS_OBJECT (obj), NULL);
  g_return_val_if_fail (func != NULL, NULL);

  helper.buffers = NULL;
  helper.size = size;
  helper.last_offset = 0;
  helper.func = func;
  helper.best_probability = GST_TYPE_FIND_NONE;
  helper.caps = NULL;
  helper.obj = obj;

  find.data = &helper;
  find.peek = helper_find_peek;
  find.suggest = helper_find_suggest;

  if (size == 0 || size == (guint64) - 1) {
    find.get_length = NULL;
  } else {
    find.get_length = helper_find_get_length;
  }

  type_list = gst_type_find_factory_get_list ();

  /* move the typefinders for the extension first in the list. The idea is that
   * when one of them returns MAX we don't need to search further as there is a
   * very high chance we got the right type. */
  if (extension) {
    GList *next;

    GST_LOG_OBJECT (obj, "sorting typefind for extension %s to head",
        extension);

    for (l = type_list; l; l = next) {
      GstTypeFindFactory *factory;
      gint i;
      gchar **ext;

      next = l->next;

      factory = GST_TYPE_FIND_FACTORY (l->data);

      ext = gst_type_find_factory_get_extensions (factory);
      if (ext == NULL)
        continue;

      GST_LOG_OBJECT (obj, "testing factory %s for extension %s",
          GST_OBJECT_NAME (factory), extension);

      for (i = 0; ext[i]; i++) {
        if (strcmp (ext[i], extension) == 0) {
          /* found extension, move in front */
          GST_LOG_OBJECT (obj, "moving typefind for extension %s to head",
              extension);
          /* remove entry from list */
          type_list = g_list_delete_link (type_list, l);
          /* insert at the position */
          type_list = g_list_insert (type_list, factory, pos);
          /* next element will be inserted after this one */
          pos++;
          break;
        }
      }
    }
  }

  for (l = type_list; l; l = l->next) {
    helper.factory = GST_TYPE_FIND_FACTORY (l->data);
    gst_type_find_factory_call_function (helper.factory, &find);
    if (helper.best_probability >= GST_TYPE_FIND_MAXIMUM)
      break;
  }
  gst_plugin_feature_list_free (type_list);

  for (walk = helper.buffers; walk; walk = walk->next)
    gst_buffer_unref (GST_BUFFER_CAST (walk->data));
  g_slist_free (helper.buffers);

  if (helper.best_probability > 0)
    result = helper.caps;

  if (prob)
    *prob = helper.best_probability;

  GST_LOG_OBJECT (obj, "Returning %" GST_PTR_FORMAT " (probability = %u)",
      result, (guint) helper.best_probability);

  return result;
}

/**
 * gst_type_find_helper_get_range:
 * @obj: A #GstObject that will be passed as first argument to @func
 * @func: (scope call): A generic #GstTypeFindHelperGetRangeFunction that will
 *        be used to access data at random offsets when doing the typefinding
 * @size: The length in bytes
 * @prob: (out) (allow-none): location to store the probability of the found
 *     caps, or #NULL
 *
 * Utility function to do pull-based typefinding. Unlike gst_type_find_helper()
 * however, this function will use the specified function @func to obtain the
 * data needed by the typefind functions, rather than operating on a given
 * source pad. This is useful mostly for elements like tag demuxers which
 * strip off data at the beginning and/or end of a file and want to typefind
 * the stripped data stream before adding their own source pad (the specified
 * callback can then call the upstream peer pad with offsets adjusted for the
 * tag size, for example).
 *
 * Free-function: gst_caps_unref
 *
 * Returns: (transfer full): the #GstCaps corresponding to the data stream.
 *     Returns #NULL if no #GstCaps matches the data stream.
 */
GstCaps *
gst_type_find_helper_get_range (GstObject * obj,
    GstTypeFindHelperGetRangeFunction func, guint64 size,
    GstTypeFindProbability * prob)
{
  return gst_type_find_helper_get_range_ext (obj, func, size, NULL, prob);
}

/**
 * gst_type_find_helper:
 * @src: A source #GstPad
 * @size: The length in bytes
 *
 * Tries to find what type of data is flowing from the given source #GstPad.
 *
 * Free-function: gst_caps_unref
 *
 * Returns: (transfer full): the #GstCaps corresponding to the data stream.
 *     Returns #NULL if no #GstCaps matches the data stream.
 */

GstCaps *
gst_type_find_helper (GstPad * src, guint64 size)
{
  GstTypeFindHelperGetRangeFunction func;

  g_return_val_if_fail (GST_IS_OBJECT (src), NULL);
  g_return_val_if_fail (GST_PAD_GETRANGEFUNC (src) != NULL, NULL);

  func = (GstTypeFindHelperGetRangeFunction) (GST_PAD_GETRANGEFUNC (src));

  return gst_type_find_helper_get_range (GST_OBJECT (src), func, size, NULL);
}

/* ********************** typefinding for buffers ************************* */

typedef struct
{
<<<<<<< HEAD
  const guint8 *data;           /* buffer data */
  gsize size;
  guint best_probability;
=======
  guint8 *data;                 /* buffer data */
  guint size;
  GstTypeFindProbability best_probability;
>>>>>>> 185ab7f3
  GstCaps *caps;
  GstTypeFindFactory *factory;  /* for logging */
  GstObject *obj;               /* for logging */
} GstTypeFindBufHelper;

/*
 * buf_helper_find_peek:
 * @data: helper data struct
 * @off: stream offset
 * @size: block size
 *
 * Get data pointer within a buffer.
 *
 * Returns: address inside the buffer or %NULL if buffer does not cover the
 * requested range.
 */
static const guint8 *
buf_helper_find_peek (gpointer data, gint64 off, guint size)
{
  GstTypeFindBufHelper *helper;

  helper = (GstTypeFindBufHelper *) data;
  GST_LOG_OBJECT (helper->obj, "'%s' called peek (%" G_GINT64_FORMAT ", %u)",
      GST_OBJECT_NAME (helper->factory), off, size);

  if (size == 0)
    return NULL;

  if (off < 0) {
    GST_LOG_OBJECT (helper->obj, "'%s' wanted to peek at end; not supported",
        GST_OBJECT_NAME (helper->factory));
    return NULL;
  }

  if ((off + size) <= helper->size)
    return helper->data + off;

  return NULL;
}

/*
 * buf_helper_find_suggest:
 * @data: helper data struct
 * @probability: probability of the match
 * @caps: caps of the type
 *
 * If given @probability is higher, replace previously store caps.
 */
static void
buf_helper_find_suggest (gpointer data, GstTypeFindProbability probability,
    const GstCaps * caps)
{
  GstTypeFindBufHelper *helper = (GstTypeFindBufHelper *) data;

  GST_LOG_OBJECT (helper->obj,
      "'%s' called called suggest (%u, %" GST_PTR_FORMAT ")",
      GST_OBJECT_NAME (helper->factory), probability, caps);

  /* Note: not >= as we call typefinders in order of rank, highest first */
  if (probability > helper->best_probability) {
    GstCaps *copy = gst_caps_copy (caps);

    gst_caps_replace (&helper->caps, copy);
    gst_caps_unref (copy);
    helper->best_probability = probability;
  }
}

/**
 * gst_type_find_helper_for_data:
 * @obj: object doing the typefinding, or NULL (used for logging)
 * @data: (in) (transfer none): a pointer with data to typefind
 * @size: (in) (transfer none): the size of @data
 * @prob: (out) (allow-none): location to store the probability of the found
 *     caps, or #NULL
 *
 * Tries to find what type of data is contained in the given @data, the
 * assumption being that the data represents the beginning of the stream or
 * file.
 *
 * All available typefinders will be called on the data in order of rank. If
 * a typefinding function returns a probability of #GST_TYPE_FIND_MAXIMUM,
 * typefinding is stopped immediately and the found caps will be returned
 * right away. Otherwise, all available typefind functions will the tried,
 * and the caps with the highest probability will be returned, or #NULL if
 * the content of @data could not be identified.
 *
 * Free-function: gst_caps_unref
 *
 * Returns: (transfer full): the #GstCaps corresponding to the data, or #NULL
 *     if no type could be found. The caller should free the caps returned
 *     with gst_caps_unref().
 */
GstCaps *
gst_type_find_helper_for_data (GstObject * obj, const guint8 * data, gsize size,
    GstTypeFindProbability * prob)
{
  GstTypeFindBufHelper helper;
  GstTypeFind find;
  GList *l, *type_list;
  GstCaps *result = NULL;

  g_return_val_if_fail (data != NULL, NULL);

<<<<<<< HEAD
  helper.data = data;
  helper.size = size;
  helper.best_probability = 0;
=======
  helper.data = GST_BUFFER_DATA (buf);
  helper.size = GST_BUFFER_SIZE (buf);
  helper.best_probability = GST_TYPE_FIND_NONE;
>>>>>>> 185ab7f3
  helper.caps = NULL;
  helper.obj = obj;

  if (helper.data == NULL || helper.size == 0)
    return NULL;

  find.data = &helper;
  find.peek = buf_helper_find_peek;
  find.suggest = buf_helper_find_suggest;
  find.get_length = NULL;

  type_list = gst_type_find_factory_get_list ();

  for (l = type_list; l; l = l->next) {
    helper.factory = GST_TYPE_FIND_FACTORY (l->data);
    gst_type_find_factory_call_function (helper.factory, &find);
    if (helper.best_probability >= GST_TYPE_FIND_MAXIMUM)
      break;
  }
  gst_plugin_feature_list_free (type_list);

  if (helper.best_probability > 0)
    result = helper.caps;

  if (prob)
    *prob = helper.best_probability;

  GST_LOG_OBJECT (obj, "Returning %" GST_PTR_FORMAT " (probability = %u)",
      result, (guint) helper.best_probability);

  return result;
}

/**
 * gst_type_find_helper_for_buffer:
 * @obj: object doing the typefinding, or NULL (used for logging)
 * @buf: (in) (transfer none): a #GstBuffer with data to typefind
 * @prob: (out) (allow-none): location to store the probability of the found
 *     caps, or #NULL
 *
 * Tries to find what type of data is contained in the given #GstBuffer, the
 * assumption being that the buffer represents the beginning of the stream or
 * file.
 *
 * All available typefinders will be called on the data in order of rank. If
 * a typefinding function returns a probability of #GST_TYPE_FIND_MAXIMUM,
 * typefinding is stopped immediately and the found caps will be returned
 * right away. Otherwise, all available typefind functions will the tried,
 * and the caps with the highest probability will be returned, or #NULL if
 * the content of the buffer could not be identified.
 *
 * Free-function: gst_caps_unref
 *
 * Returns: (transfer full): the #GstCaps corresponding to the data, or #NULL
 *     if no type could be found. The caller should free the caps returned
 *     with gst_caps_unref().
 */
GstCaps *
gst_type_find_helper_for_buffer (GstObject * obj, GstBuffer * buf,
    GstTypeFindProbability * prob)
{
  GstCaps *result;
  guint8 *data;
  gsize size;

  g_return_val_if_fail (buf != NULL, NULL);
  g_return_val_if_fail (GST_IS_BUFFER (buf), NULL);
  g_return_val_if_fail (GST_BUFFER_OFFSET (buf) == 0 ||
      GST_BUFFER_OFFSET (buf) == GST_BUFFER_OFFSET_NONE, NULL);

  data = gst_buffer_map (buf, &size, NULL, GST_MAP_READ);
  result = gst_type_find_helper_for_data (obj, data, size, prob);
  gst_buffer_unmap (buf, data, size);

  return result;
}

/**
 * gst_type_find_helper_for_extension:
 * @obj: (allow-none): object doing the typefinding, or NULL (used for logging)
 * @extension: an extension
 *
 * Tries to find the best #GstCaps associated with @extension.
 *
 * All available typefinders will be checked against the extension in order
 * of rank. The caps of the first typefinder that can handle @extension will be
 * returned.
 *
 * Free-function: gst_caps_unref
 *
 * Returns: (transfer full): the #GstCaps corresponding to @extension, or
 *     #NULL if no type could be found. The caller should free the caps
 *     returned with gst_caps_unref().
 * 
 * Since: 0.10.23
 */
GstCaps *
gst_type_find_helper_for_extension (GstObject * obj, const gchar * extension)
{
  GList *l, *type_list;
  GstCaps *result = NULL;

  g_return_val_if_fail (extension != NULL, NULL);

  GST_LOG_OBJECT (obj, "finding caps for extension %s", extension);

  type_list = gst_type_find_factory_get_list ();

  for (l = type_list; l; l = g_list_next (l)) {
    GstTypeFindFactory *factory;
    gchar **ext;
    gint i;

    factory = GST_TYPE_FIND_FACTORY (l->data);

    /* we only want to check those factories without a function */
    if (factory->function != NULL)
      continue;

    /* get the extension that this typefind factory can handle */
    ext = gst_type_find_factory_get_extensions (factory);
    if (ext == NULL)
      continue;

    /* there are extension, see if one of them matches the requested
     * extension */
    for (i = 0; ext[i]; i++) {
      if (strcmp (ext[i], extension) == 0) {
        /* we found a matching extension, take the caps */
        if ((result = gst_type_find_factory_get_caps (factory))) {
          gst_caps_ref (result);
          goto done;
        }
      }
    }
  }
done:
  gst_plugin_feature_list_free (type_list);

  GST_LOG_OBJECT (obj, "Returning %" GST_PTR_FORMAT, result);

  return result;
}<|MERGE_RESOLUTION|>--- conflicted
+++ resolved
@@ -417,15 +417,9 @@
 
 typedef struct
 {
-<<<<<<< HEAD
   const guint8 *data;           /* buffer data */
   gsize size;
-  guint best_probability;
-=======
-  guint8 *data;                 /* buffer data */
-  guint size;
   GstTypeFindProbability best_probability;
->>>>>>> 185ab7f3
   GstCaps *caps;
   GstTypeFindFactory *factory;  /* for logging */
   GstObject *obj;               /* for logging */
@@ -530,15 +524,9 @@
 
   g_return_val_if_fail (data != NULL, NULL);
 
-<<<<<<< HEAD
   helper.data = data;
   helper.size = size;
-  helper.best_probability = 0;
-=======
-  helper.data = GST_BUFFER_DATA (buf);
-  helper.size = GST_BUFFER_SIZE (buf);
   helper.best_probability = GST_TYPE_FIND_NONE;
->>>>>>> 185ab7f3
   helper.caps = NULL;
   helper.obj = obj;
 
