/* GStreamer
 * Copyright (C) 1999,2000 Erik Walthinsen <omega@cse.ogi.edu>
 *               2000,2005 Wim Taymans <wim@fluendo.com>
 *
 * gstbasesrc.c:
 *
 * This library is free software; you can redistribute it and/or
 * modify it under the terms of the GNU Library General Public
 * License as published by the Free Software Foundation; either
 * version 2 of the License, or (at your option) any later version.
 *
 * This library is distributed in the hope that it will be useful,
 * but WITHOUT ANY WARRANTY; without even the implied warranty of
 * MERCHANTABILITY or FITNESS FOR A PARTICULAR PURPOSE.  See the GNU
 * Library General Public License for more details.
 *
 * You should have received a copy of the GNU Library General Public
 * License along with this library; if not, write to the
 * Free Software Foundation, Inc., 59 Temple Place - Suite 330,
 * Boston, MA 02111-1307, USA.
 */

/**
 * SECTION:gstbasesrc
 * @short_description: Base class for getrange based source elements
 * @see_also: #GstPushSrc, #GstBaseTransform, #GstBaseSink
 *
 * This is a generice base class for source elements. The following
 * types of sources are supported:
 * <itemizedlist>
 *   <listitem><para>random access sources like files</para></listitem>
 *   <listitem><para>seekable sources</para></listitem>
 *   <listitem><para>live sources</para></listitem>
 * </itemizedlist>
 *
 * The source can be configured to operate in any #GstFormat with the
 * gst_base_src_set_format() method. The currently set format determines
 * the format of the internal #GstSegment and any #GST_EVENT_NEWSEGMENT
 * events. The default format for #GstBaseSrc is #GST_FORMAT_BYTES.
 *
 * #GstBaseSrc always supports push mode scheduling. If the following
 * conditions are met, it also supports pull mode scheduling:
 * <itemizedlist>
 *   <listitem><para>The format is set to #GST_FORMAT_BYTES (default).</para>
 *   </listitem>
 *   <listitem><para>#GstBaseSrcClass.is_seekable() returns %TRUE.</para>
 *   </listitem>
 * </itemizedlist>
 *
 * If all the conditions are met for operating in pull mode, #GstBaseSrc is
 * automatically seekable in push mode as well. The following conditions must
 * be met to make the element seekable in push mode when the format is not
 * #GST_FORMAT_BYTES:
 * <itemizedlist>
 *   <listitem><para>
 *     #GstBaseSrcClass.is_seekable() returns %TRUE.
 *   </para></listitem>
 *   <listitem><para>
 *     #GstBaseSrcClass.query() can convert all supported seek formats to the
 *     internal format as set with gst_base_src_set_format().
 *   </para></listitem>
 *   <listitem><para>
 *     #GstBaseSrcClass.do_seek() is implemented, performs the seek and returns
 *      %TRUE.
 *   </para></listitem>
 * </itemizedlist>
 *
 * When the element does not meet the requirements to operate in pull mode, the
 * offset and length in the #GstBaseSrcClass.create() method should be ignored.
 * It is recommended to subclass #GstPushSrc instead, in this situation. If the
 * element can operate in pull mode but only with specific offsets and
 * lengths, it is allowed to generate an error when the wrong values are passed
 * to the #GstBaseSrcClass.create() function.
 *
 * #GstBaseSrc has support for live sources. Live sources are sources that when
 * paused discard data, such as audio or video capture devices. A typical live
 * source also produces data at a fixed rate and thus provides a clock to publish
 * this rate.
 * Use gst_base_src_set_live() to activate the live source mode.
 *
 * A live source does not produce data in the PAUSED state. This means that the
 * #GstBaseSrcClass.create() method will not be called in PAUSED but only in
 * PLAYING. To signal the pipeline that the element will not produce data, the
 * return value from the READY to PAUSED state will be
 * #GST_STATE_CHANGE_NO_PREROLL.
 *
 * A typical live source will timestamp the buffers it creates with the
 * current running time of the pipeline. This is one reason why a live source
 * can only produce data in the PLAYING state, when the clock is actually
 * distributed and running.
 *
 * Live sources that synchronize and block on the clock (an audio source, for
 * example) can since 0.10.12 use gst_base_src_wait_playing() when the
 * #GstBaseSrcClass.create() function was interrupted by a state change to
 * PAUSED.
 *
 * The #GstBaseSrcClass.get_times() method can be used to implement pseudo-live
 * sources. It only makes sense to implement the #GstBaseSrcClass.get_times()
 * function if the source is a live source. The #GstBaseSrcClass.get_times()
 * function should return timestamps starting from 0, as if it were a non-live
 * source. The base class will make sure that the timestamps are transformed
 * into the current running_time. The base source will then wait for the
 * calculated running_time before pushing out the buffer.
 *
 * For live sources, the base class will by default report a latency of 0.
 * For pseudo live sources, the base class will by default measure the difference
 * between the first buffer timestamp and the start time of get_times and will
 * report this value as the latency.
 * Subclasses should override the query function when this behaviour is not
 * acceptable.
 *
 * There is only support in #GstBaseSrc for exactly one source pad, which
 * should be named "src". A source implementation (subclass of #GstBaseSrc)
 * should install a pad template in its class_init function, like so:
 * |[
 * static void
 * my_element_class_init (GstMyElementClass *klass)
 * {
 *   GstElementClass *gstelement_class = GST_ELEMENT_CLASS (klass);
 *   // srctemplate should be a #GstStaticPadTemplate with direction
 *   // #GST_PAD_SRC and name "src"
 *   gst_element_class_add_pad_template (gstelement_class,
 *       gst_static_pad_template_get (&amp;srctemplate));
 *   // see #GstElementDetails
 *   gst_element_class_set_details (gstelement_class, &amp;details);
 * }
 * ]|
 *
 * <refsect2>
 * <title>Controlled shutdown of live sources in applications</title>
 * <para>
 * Applications that record from a live source may want to stop recording
 * in a controlled way, so that the recording is stopped, but the data
 * already in the pipeline is processed to the end (remember that many live
 * sources would go on recording forever otherwise). For that to happen the
 * application needs to make the source stop recording and send an EOS
 * event down the pipeline. The application would then wait for an
 * EOS message posted on the pipeline's bus to know when all data has
 * been processed and the pipeline can safely be stopped.
 *
 * Since GStreamer 0.10.16 an application may send an EOS event to a source
 * element to make it perform the EOS logic (send EOS event downstream or post a
 * #GST_MESSAGE_SEGMENT_DONE on the bus). This can typically be done
 * with the gst_element_send_event() function on the element or its parent bin.
 *
 * After the EOS has been sent to the element, the application should wait for
 * an EOS message to be posted on the pipeline's bus. Once this EOS message is
 * received, it may safely shut down the entire pipeline.
 *
 * Last reviewed on 2007-12-19 (0.10.16)
 * </para>
 * </refsect2>
 */

#ifdef HAVE_CONFIG_H
#  include "config.h"
#endif

#include <stdlib.h>
#include <string.h>

#include <gst/gst_private.h>

#include "gstbasesrc.h"
#include "gsttypefindhelper.h"
#include <gst/gstmarshal.h>
#include <gst/gst-i18n-lib.h>

GST_DEBUG_CATEGORY_STATIC (gst_base_src_debug);
#define GST_CAT_DEFAULT gst_base_src_debug

#define GST_LIVE_GET_LOCK(elem)               (GST_BASE_SRC_CAST(elem)->live_lock)
#define GST_LIVE_LOCK(elem)                   g_mutex_lock(GST_LIVE_GET_LOCK(elem))
#define GST_LIVE_TRYLOCK(elem)                g_mutex_trylock(GST_LIVE_GET_LOCK(elem))
#define GST_LIVE_UNLOCK(elem)                 g_mutex_unlock(GST_LIVE_GET_LOCK(elem))
#define GST_LIVE_GET_COND(elem)               (GST_BASE_SRC_CAST(elem)->live_cond)
#define GST_LIVE_WAIT(elem)                   g_cond_wait (GST_LIVE_GET_COND (elem), GST_LIVE_GET_LOCK (elem))
#define GST_LIVE_TIMED_WAIT(elem, timeval)    g_cond_timed_wait (GST_LIVE_GET_COND (elem), GST_LIVE_GET_LOCK (elem),\
                                                                                timeval)
#define GST_LIVE_SIGNAL(elem)                 g_cond_signal (GST_LIVE_GET_COND (elem));
#define GST_LIVE_BROADCAST(elem)              g_cond_broadcast (GST_LIVE_GET_COND (elem));

/* BaseSrc signals and args */
enum
{
  /* FILL ME */
  LAST_SIGNAL
};

#define DEFAULT_BLOCKSIZE       4096
#define DEFAULT_NUM_BUFFERS     -1
#define DEFAULT_TYPEFIND        FALSE
#define DEFAULT_DO_TIMESTAMP    FALSE

enum
{
  PROP_0,
  PROP_BLOCKSIZE,
  PROP_NUM_BUFFERS,
  PROP_TYPEFIND,
  PROP_DO_TIMESTAMP
};

#define GST_BASE_SRC_GET_PRIVATE(obj)  \
   (G_TYPE_INSTANCE_GET_PRIVATE ((obj), GST_TYPE_BASE_SRC, GstBaseSrcPrivate))

struct _GstBaseSrcPrivate
{
  gboolean discont;
  gboolean flushing;

  /* if segment should be sent */
  gboolean segment_pending;

  /* if EOS is pending (atomic) */
  gint pending_eos;

  /* startup latency is the time it takes between going to PLAYING and producing
   * the first BUFFER with running_time 0. This value is included in the latency
   * reporting. */
  GstClockTime latency;
  /* timestamp offset, this is the offset add to the values of gst_times for
   * pseudo live sources */
  GstClockTimeDiff ts_offset;

  gboolean do_timestamp;
  volatile gint dynamic_size;

  /* stream sequence number */
  guint32 seqnum;

  /* pending events (TAG, CUSTOM_BOTH, CUSTOM_DOWNSTREAM) to be
   * pushed in the data stream */
  GList *pending_events;
  volatile gint have_events;

  /* QoS *//* with LOCK */
  gboolean qos_enabled;
  gdouble proportion;
  GstClockTime earliest_time;
};

static GstElementClass *parent_class = NULL;

static void gst_base_src_class_init (GstBaseSrcClass * klass);
static void gst_base_src_init (GstBaseSrc * src, gpointer g_class);
static void gst_base_src_finalize (GObject * object);


GType
gst_base_src_get_type (void)
{
  static volatile gsize base_src_type = 0;

  if (g_once_init_enter (&base_src_type)) {
    GType _type;
    static const GTypeInfo base_src_info = {
      sizeof (GstBaseSrcClass),
      NULL,
      NULL,
      (GClassInitFunc) gst_base_src_class_init,
      NULL,
      NULL,
      sizeof (GstBaseSrc),
      0,
      (GInstanceInitFunc) gst_base_src_init,
    };

    _type = g_type_register_static (GST_TYPE_ELEMENT,
        "GstBaseSrc", &base_src_info, G_TYPE_FLAG_ABSTRACT);
    g_once_init_leave (&base_src_type, _type);
  }
  return base_src_type;
}

static GstCaps *gst_base_src_getcaps (GstPad * pad, GstCaps * filter);
static void gst_base_src_fixate (GstPad * pad, GstCaps * caps);

static gboolean gst_base_src_is_random_access (GstBaseSrc * src);
static gboolean gst_base_src_activate_push (GstPad * pad, gboolean active);
static gboolean gst_base_src_activate_pull (GstPad * pad, gboolean active);
static void gst_base_src_set_property (GObject * object, guint prop_id,
    const GValue * value, GParamSpec * pspec);
static void gst_base_src_get_property (GObject * object, guint prop_id,
    GValue * value, GParamSpec * pspec);
static gboolean gst_base_src_event_handler (GstPad * pad, GstEvent * event);
static gboolean gst_base_src_send_event (GstElement * elem, GstEvent * event);
static gboolean gst_base_src_default_event (GstBaseSrc * src, GstEvent * event);
static const GstQueryType *gst_base_src_get_query_types (GstElement * element);

static gboolean gst_base_src_query (GstPad * pad, GstQuery * query);

static gboolean gst_base_src_default_negotiate (GstBaseSrc * basesrc);
static gboolean gst_base_src_default_do_seek (GstBaseSrc * src,
    GstSegment * segment);
static gboolean gst_base_src_default_query (GstBaseSrc * src, GstQuery * query);
static gboolean gst_base_src_default_prepare_seek_segment (GstBaseSrc * src,
    GstEvent * event, GstSegment * segment);

static gboolean gst_base_src_set_flushing (GstBaseSrc * basesrc,
    gboolean flushing, gboolean live_play, gboolean unlock, gboolean * playing);
static gboolean gst_base_src_start (GstBaseSrc * basesrc);
static gboolean gst_base_src_stop (GstBaseSrc * basesrc);

static GstStateChangeReturn gst_base_src_change_state (GstElement * element,
    GstStateChange transition);

static void gst_base_src_loop (GstPad * pad);
static GstFlowReturn gst_base_src_pad_get_range (GstPad * pad, guint64 offset,
    guint length, GstBuffer ** buf);
static GstFlowReturn gst_base_src_get_range (GstBaseSrc * src, guint64 offset,
    guint length, GstBuffer ** buf);
static gboolean gst_base_src_seekable (GstBaseSrc * src);
<<<<<<< HEAD
static gboolean gst_base_src_negotiate (GstBaseSrc * basesrc);
=======
static gboolean gst_base_src_update_length (GstBaseSrc * src, guint64 offset,
    guint * length);

static void
gst_base_src_base_init (gpointer g_class)
{
  GST_DEBUG_CATEGORY_INIT (gst_base_src_debug, "basesrc", 0, "basesrc element");
}
>>>>>>> de514c63

static void
gst_base_src_class_init (GstBaseSrcClass * klass)
{
  GObjectClass *gobject_class;
  GstElementClass *gstelement_class;

  gobject_class = G_OBJECT_CLASS (klass);
  gstelement_class = GST_ELEMENT_CLASS (klass);

  GST_DEBUG_CATEGORY_INIT (gst_base_src_debug, "basesrc", 0, "basesrc element");

  g_type_class_add_private (klass, sizeof (GstBaseSrcPrivate));

  parent_class = g_type_class_peek_parent (klass);

  gobject_class->finalize = gst_base_src_finalize;
  gobject_class->set_property = gst_base_src_set_property;
  gobject_class->get_property = gst_base_src_get_property;

/* FIXME 0.11: blocksize property should be int, not ulong (min is >max here) */
  g_object_class_install_property (gobject_class, PROP_BLOCKSIZE,
      g_param_spec_ulong ("blocksize", "Block size",
          "Size in bytes to read per buffer (-1 = default)", 0, G_MAXULONG,
          DEFAULT_BLOCKSIZE, G_PARAM_READWRITE | G_PARAM_STATIC_STRINGS));
  g_object_class_install_property (gobject_class, PROP_NUM_BUFFERS,
      g_param_spec_int ("num-buffers", "num-buffers",
          "Number of buffers to output before sending EOS (-1 = unlimited)",
          -1, G_MAXINT, DEFAULT_NUM_BUFFERS, G_PARAM_READWRITE |
          G_PARAM_STATIC_STRINGS));
  g_object_class_install_property (gobject_class, PROP_TYPEFIND,
      g_param_spec_boolean ("typefind", "Typefind",
          "Run typefind before negotiating", DEFAULT_TYPEFIND,
          G_PARAM_READWRITE | G_PARAM_STATIC_STRINGS));
  g_object_class_install_property (gobject_class, PROP_DO_TIMESTAMP,
      g_param_spec_boolean ("do-timestamp", "Do timestamp",
          "Apply current stream time to buffers", DEFAULT_DO_TIMESTAMP,
          G_PARAM_READWRITE | G_PARAM_STATIC_STRINGS));

  gstelement_class->change_state =
      GST_DEBUG_FUNCPTR (gst_base_src_change_state);
  gstelement_class->send_event = GST_DEBUG_FUNCPTR (gst_base_src_send_event);
  gstelement_class->get_query_types =
      GST_DEBUG_FUNCPTR (gst_base_src_get_query_types);

  klass->negotiate = GST_DEBUG_FUNCPTR (gst_base_src_default_negotiate);
  klass->event = GST_DEBUG_FUNCPTR (gst_base_src_default_event);
  klass->do_seek = GST_DEBUG_FUNCPTR (gst_base_src_default_do_seek);
  klass->query = GST_DEBUG_FUNCPTR (gst_base_src_default_query);
  klass->prepare_seek_segment =
      GST_DEBUG_FUNCPTR (gst_base_src_default_prepare_seek_segment);

  /* Registering debug symbols for function pointers */
  GST_DEBUG_REGISTER_FUNCPTR (gst_base_src_activate_push);
  GST_DEBUG_REGISTER_FUNCPTR (gst_base_src_activate_pull);
  GST_DEBUG_REGISTER_FUNCPTR (gst_base_src_event_handler);
  GST_DEBUG_REGISTER_FUNCPTR (gst_base_src_query);
  GST_DEBUG_REGISTER_FUNCPTR (gst_base_src_pad_get_range);
  GST_DEBUG_REGISTER_FUNCPTR (gst_base_src_getcaps);
  GST_DEBUG_REGISTER_FUNCPTR (gst_base_src_fixate);
}

static void
gst_base_src_init (GstBaseSrc * basesrc, gpointer g_class)
{
  GstPad *pad;
  GstPadTemplate *pad_template;

  basesrc->priv = GST_BASE_SRC_GET_PRIVATE (basesrc);

  basesrc->is_live = FALSE;
  basesrc->live_lock = g_mutex_new ();
  basesrc->live_cond = g_cond_new ();
  basesrc->num_buffers = DEFAULT_NUM_BUFFERS;
  basesrc->num_buffers_left = -1;

  basesrc->can_activate_push = TRUE;
  basesrc->pad_mode = GST_ACTIVATE_NONE;

  pad_template =
      gst_element_class_get_pad_template (GST_ELEMENT_CLASS (g_class), "src");
  g_return_if_fail (pad_template != NULL);

  GST_DEBUG_OBJECT (basesrc, "creating src pad");
  pad = gst_pad_new_from_template (pad_template, "src");

  GST_DEBUG_OBJECT (basesrc, "setting functions on src pad");
  gst_pad_set_activatepush_function (pad, gst_base_src_activate_push);
  gst_pad_set_activatepull_function (pad, gst_base_src_activate_pull);
  gst_pad_set_event_function (pad, gst_base_src_event_handler);
  gst_pad_set_query_function (pad, gst_base_src_query);
  gst_pad_set_getrange_function (pad, gst_base_src_pad_get_range);
  gst_pad_set_getcaps_function (pad, gst_base_src_getcaps);
  gst_pad_set_fixatecaps_function (pad, gst_base_src_fixate);

  /* hold pointer to pad */
  basesrc->srcpad = pad;
  GST_DEBUG_OBJECT (basesrc, "adding src pad");
  gst_element_add_pad (GST_ELEMENT (basesrc), pad);

  basesrc->blocksize = DEFAULT_BLOCKSIZE;
  basesrc->clock_id = NULL;
  /* we operate in BYTES by default */
  gst_base_src_set_format (basesrc, GST_FORMAT_BYTES);
  basesrc->typefind = DEFAULT_TYPEFIND;
  basesrc->priv->do_timestamp = DEFAULT_DO_TIMESTAMP;
  g_atomic_int_set (&basesrc->priv->have_events, FALSE);

  GST_OBJECT_FLAG_UNSET (basesrc, GST_BASE_SRC_STARTED);
  GST_OBJECT_FLAG_SET (basesrc, GST_ELEMENT_IS_SOURCE);

  GST_DEBUG_OBJECT (basesrc, "init done");
}

static void
gst_base_src_finalize (GObject * object)
{
  GstBaseSrc *basesrc;
  GstEvent **event_p;

  basesrc = GST_BASE_SRC (object);

  g_mutex_free (basesrc->live_lock);
  g_cond_free (basesrc->live_cond);

  event_p = &basesrc->pending_seek;
  gst_event_replace (event_p, NULL);

  if (basesrc->priv->pending_events) {
    g_list_foreach (basesrc->priv->pending_events, (GFunc) gst_event_unref,
        NULL);
    g_list_free (basesrc->priv->pending_events);
  }

  G_OBJECT_CLASS (parent_class)->finalize (object);
}

/**
 * gst_base_src_wait_playing:
 * @src: the src
 *
 * If the #GstBaseSrcClass.create() method performs its own synchronisation
 * against the clock it must unblock when going from PLAYING to the PAUSED state
 * and call this method before continuing to produce the remaining data.
 *
 * This function will block until a state change to PLAYING happens (in which
 * case this function returns #GST_FLOW_OK) or the processing must be stopped due
 * to a state change to READY or a FLUSH event (in which case this function
 * returns #GST_FLOW_WRONG_STATE).
 *
 * Since: 0.10.12
 *
 * Returns: #GST_FLOW_OK if @src is PLAYING and processing can
 * continue. Any other return value should be returned from the create vmethod.
 */
GstFlowReturn
gst_base_src_wait_playing (GstBaseSrc * src)
{
  g_return_val_if_fail (GST_IS_BASE_SRC (src), GST_FLOW_ERROR);

  do {
    /* block until the state changes, or we get a flush, or something */
    GST_DEBUG_OBJECT (src, "live source waiting for running state");
    GST_LIVE_WAIT (src);
    GST_DEBUG_OBJECT (src, "live source unlocked");
    if (src->priv->flushing)
      goto flushing;
  } while (G_UNLIKELY (!src->live_running));

  return GST_FLOW_OK;

  /* ERRORS */
flushing:
  {
    GST_DEBUG_OBJECT (src, "we are flushing");
    return GST_FLOW_WRONG_STATE;
  }
}

/**
 * gst_base_src_set_live:
 * @src: base source instance
 * @live: new live-mode
 *
 * If the element listens to a live source, @live should
 * be set to %TRUE.
 *
 * A live source will not produce data in the PAUSED state and
 * will therefore not be able to participate in the PREROLL phase
 * of a pipeline. To signal this fact to the application and the
 * pipeline, the state change return value of the live source will
 * be GST_STATE_CHANGE_NO_PREROLL.
 */
void
gst_base_src_set_live (GstBaseSrc * src, gboolean live)
{
  g_return_if_fail (GST_IS_BASE_SRC (src));

  GST_OBJECT_LOCK (src);
  src->is_live = live;
  GST_OBJECT_UNLOCK (src);
}

/**
 * gst_base_src_is_live:
 * @src: base source instance
 *
 * Check if an element is in live mode.
 *
 * Returns: %TRUE if element is in live mode.
 */
gboolean
gst_base_src_is_live (GstBaseSrc * src)
{
  gboolean result;

  g_return_val_if_fail (GST_IS_BASE_SRC (src), FALSE);

  GST_OBJECT_LOCK (src);
  result = src->is_live;
  GST_OBJECT_UNLOCK (src);

  return result;
}

/**
 * gst_base_src_set_format:
 * @src: base source instance
 * @format: the format to use
 *
 * Sets the default format of the source. This will be the format used
 * for sending NEW_SEGMENT events and for performing seeks.
 *
 * If a format of GST_FORMAT_BYTES is set, the element will be able to
 * operate in pull mode if the #GstBaseSrcClass.is_seekable() returns TRUE.
 *
 * This function must only be called in states < %GST_STATE_PAUSED.
 *
 * Since: 0.10.1
 */
void
gst_base_src_set_format (GstBaseSrc * src, GstFormat format)
{
  g_return_if_fail (GST_IS_BASE_SRC (src));
  g_return_if_fail (GST_STATE (src) <= GST_STATE_READY);

  GST_OBJECT_LOCK (src);
  gst_segment_init (&src->segment, format);
  GST_OBJECT_UNLOCK (src);
}

/**
 * gst_base_src_set_dynamic_size:
 * @src: base source instance
 * @dynamic: new dynamic size mode
 *
 * If not @dynamic, size is only updated when needed, such as when trying to
 * read past current tracked size.  Otherwise, size is checked for upon each
 * read.
 */
void
gst_base_src_set_dynamic_size (GstBaseSrc * src, gboolean dynamic)
{
  g_return_if_fail (GST_IS_BASE_SRC (src));

  g_atomic_int_set (&src->priv->dynamic_size, dynamic);
}

/**
 * gst_base_src_query_latency:
 * @src: the source
 * @live: (out) (allow-none): if the source is live
 * @min_latency: (out) (allow-none): the min latency of the source
 * @max_latency: (out) (allow-none): the max latency of the source
 *
 * Query the source for the latency parameters. @live will be TRUE when @src is
 * configured as a live source. @min_latency will be set to the difference
 * between the running time and the timestamp of the first buffer.
 * @max_latency is always the undefined value of -1.
 *
 * This function is mostly used by subclasses.
 *
 * Returns: TRUE if the query succeeded.
 *
 * Since: 0.10.13
 */
gboolean
gst_base_src_query_latency (GstBaseSrc * src, gboolean * live,
    GstClockTime * min_latency, GstClockTime * max_latency)
{
  GstClockTime min;

  g_return_val_if_fail (GST_IS_BASE_SRC (src), FALSE);

  GST_OBJECT_LOCK (src);
  if (live)
    *live = src->is_live;

  /* if we have a startup latency, report this one, else report 0. Subclasses
   * are supposed to override the query function if they want something
   * else. */
  if (src->priv->latency != -1)
    min = src->priv->latency;
  else
    min = 0;

  if (min_latency)
    *min_latency = min;
  if (max_latency)
    *max_latency = -1;

  GST_LOG_OBJECT (src, "latency: live %d, min %" GST_TIME_FORMAT
      ", max %" GST_TIME_FORMAT, src->is_live, GST_TIME_ARGS (min),
      GST_TIME_ARGS (-1));
  GST_OBJECT_UNLOCK (src);

  return TRUE;
}

/**
 * gst_base_src_set_blocksize:
 * @src: the source
 * @blocksize: the new blocksize in bytes
 *
 * Set the number of bytes that @src will push out with each buffer. When
 * @blocksize is set to -1, a default length will be used.
 *
 * Since: 0.10.22
 */
/* FIXME 0.11: blocksize property should be int, not ulong */
void
gst_base_src_set_blocksize (GstBaseSrc * src, gulong blocksize)
{
  g_return_if_fail (GST_IS_BASE_SRC (src));

  GST_OBJECT_LOCK (src);
  src->blocksize = blocksize;
  GST_OBJECT_UNLOCK (src);
}

/**
 * gst_base_src_get_blocksize:
 * @src: the source
 *
 * Get the number of bytes that @src will push out with each buffer.
 *
 * Returns: the number of bytes pushed with each buffer.
 *
 * Since: 0.10.22
 */
/* FIXME 0.11: blocksize property should be int, not ulong */
gulong
gst_base_src_get_blocksize (GstBaseSrc * src)
{
  gulong res;

  g_return_val_if_fail (GST_IS_BASE_SRC (src), 0);

  GST_OBJECT_LOCK (src);
  res = src->blocksize;
  GST_OBJECT_UNLOCK (src);

  return res;
}


/**
 * gst_base_src_set_do_timestamp:
 * @src: the source
 * @timestamp: enable or disable timestamping
 *
 * Configure @src to automatically timestamp outgoing buffers based on the
 * current running_time of the pipeline. This property is mostly useful for live
 * sources.
 *
 * Since: 0.10.15
 */
void
gst_base_src_set_do_timestamp (GstBaseSrc * src, gboolean timestamp)
{
  g_return_if_fail (GST_IS_BASE_SRC (src));

  GST_OBJECT_LOCK (src);
  src->priv->do_timestamp = timestamp;
  GST_OBJECT_UNLOCK (src);
}

/**
 * gst_base_src_get_do_timestamp:
 * @src: the source
 *
 * Query if @src timestamps outgoing buffers based on the current running_time.
 *
 * Returns: %TRUE if the base class will automatically timestamp outgoing buffers.
 *
 * Since: 0.10.15
 */
gboolean
gst_base_src_get_do_timestamp (GstBaseSrc * src)
{
  gboolean res;

  g_return_val_if_fail (GST_IS_BASE_SRC (src), FALSE);

  GST_OBJECT_LOCK (src);
  res = src->priv->do_timestamp;
  GST_OBJECT_UNLOCK (src);

  return res;
}

/**
 * gst_base_src_new_seamless_segment:
 * @src: The source
 * @start: The new start value for the segment
 * @stop: Stop value for the new segment
 * @position: The position value for the new segent
 *
 * Prepare a new seamless segment for emission downstream. This function must
 * only be called by derived sub-classes, and only from the create() function,
 * as the stream-lock needs to be held.
 *
 * The format for the new segment will be the current format of the source, as
 * configured with gst_base_src_set_format()
 *
 * Returns: %TRUE if preparation of the seamless segment succeeded.
 *
 * Since: 0.10.26
 */
gboolean
gst_base_src_new_seamless_segment (GstBaseSrc * src, gint64 start, gint64 stop,
    gint64 position)
{
  gboolean res = TRUE;

  GST_DEBUG_OBJECT (src,
      "Starting new seamless segment. Start %" GST_TIME_FORMAT " stop %"
      GST_TIME_FORMAT " position %" GST_TIME_FORMAT, GST_TIME_ARGS (start),
      GST_TIME_ARGS (stop), GST_TIME_ARGS (position));

  GST_OBJECT_LOCK (src);

  src->segment.base = gst_segment_to_running_time (&src->segment,
      src->segment.format, src->segment.position);
  src->segment.start = start;
  src->segment.stop = stop;
  src->segment.position = position;

  /* forward, we send data from position to stop */
  src->priv->segment_pending = TRUE;
  GST_OBJECT_UNLOCK (src);

  src->priv->discont = TRUE;
  src->running = TRUE;

  return res;
}

static gboolean
gst_base_src_setcaps (GstBaseSrc * bsrc, GstCaps * caps)
{
  GstBaseSrcClass *bclass;
  gboolean res = TRUE;

  bclass = GST_BASE_SRC_GET_CLASS (bsrc);

  gst_pad_push_event (bsrc->srcpad, gst_event_new_caps (caps));

  if (bclass->set_caps)
    res = bclass->set_caps (bsrc, caps);

  return res;
}

static GstCaps *
gst_base_src_getcaps (GstPad * pad, GstCaps * filter)
{
  GstBaseSrcClass *bclass;
  GstBaseSrc *bsrc;
  GstCaps *caps = NULL;

  bsrc = GST_BASE_SRC (GST_PAD_PARENT (pad));
  bclass = GST_BASE_SRC_GET_CLASS (bsrc);
  if (bclass->get_caps)
    caps = bclass->get_caps (bsrc, filter);

  if (caps == NULL) {
    GstPadTemplate *pad_template;

    pad_template =
        gst_element_class_get_pad_template (GST_ELEMENT_CLASS (bclass), "src");
    if (pad_template != NULL) {
      caps = gst_pad_template_get_caps (pad_template);

      if (filter) {
        GstCaps *intersection;

        intersection =
            gst_caps_intersect_full (filter, caps, GST_CAPS_INTERSECT_FIRST);
        gst_caps_unref (caps);
        caps = intersection;
      }
    }
  }
  return caps;
}

static void
gst_base_src_fixate (GstPad * pad, GstCaps * caps)
{
  GstBaseSrcClass *bclass;
  GstBaseSrc *bsrc;

  bsrc = GST_BASE_SRC (gst_pad_get_parent (pad));
  bclass = GST_BASE_SRC_GET_CLASS (bsrc);

  if (bclass->fixate)
    bclass->fixate (bsrc, caps);

  gst_object_unref (bsrc);
}

static gboolean
gst_base_src_default_query (GstBaseSrc * src, GstQuery * query)
{
  gboolean res;

  switch (GST_QUERY_TYPE (query)) {
    case GST_QUERY_POSITION:
    {
      GstFormat format;

      gst_query_parse_position (query, &format, NULL);

      GST_DEBUG_OBJECT (src, "position query in format %s",
          gst_format_get_name (format));

      switch (format) {
        case GST_FORMAT_PERCENT:
        {
          gint64 percent;
          gint64 position;
          gint64 duration;

          GST_OBJECT_LOCK (src);
          position = src->segment.position;
          duration = src->segment.duration;
          GST_OBJECT_UNLOCK (src);

          if (position != -1 && duration != -1) {
            if (position < duration)
              percent = gst_util_uint64_scale (GST_FORMAT_PERCENT_MAX, position,
                  duration);
            else
              percent = GST_FORMAT_PERCENT_MAX;
          } else
            percent = -1;

          gst_query_set_position (query, GST_FORMAT_PERCENT, percent);
          res = TRUE;
          break;
        }
        default:
        {
          gint64 position;
          GstFormat seg_format;

          GST_OBJECT_LOCK (src);
          position =
              gst_segment_to_stream_time (&src->segment, src->segment.format,
              src->segment.position);
          seg_format = src->segment.format;
          GST_OBJECT_UNLOCK (src);

          if (position != -1) {
            /* convert to requested format */
            res =
                gst_pad_query_convert (src->srcpad, seg_format,
                position, &format, &position);
          } else
            res = TRUE;

          gst_query_set_position (query, format, position);
          break;
        }
      }
      break;
    }
    case GST_QUERY_DURATION:
    {
      GstFormat format;

      gst_query_parse_duration (query, &format, NULL);

      GST_DEBUG_OBJECT (src, "duration query in format %s",
          gst_format_get_name (format));

      switch (format) {
        case GST_FORMAT_PERCENT:
          gst_query_set_duration (query, GST_FORMAT_PERCENT,
              GST_FORMAT_PERCENT_MAX);
          res = TRUE;
          break;
        default:
        {
          gint64 duration;
          GstFormat seg_format;
          guint length = 0;

          /* may have to refresh duration */
          if (g_atomic_int_get (&src->priv->dynamic_size))
            gst_base_src_update_length (src, 0, &length);

          /* this is the duration as configured by the subclass. */
          GST_OBJECT_LOCK (src);
          duration = src->segment.duration;
          seg_format = src->segment.format;
          GST_OBJECT_UNLOCK (src);

          GST_LOG_OBJECT (src, "duration %" G_GINT64_FORMAT ", format %s",
              duration, gst_format_get_name (seg_format));

          if (duration != -1) {
            /* convert to requested format, if this fails, we have a duration
             * but we cannot answer the query, we must return FALSE. */
            res =
                gst_pad_query_convert (src->srcpad, seg_format,
                duration, &format, &duration);
          } else {
            /* The subclass did not configure a duration, we assume that the
             * media has an unknown duration then and we return TRUE to report
             * this. Note that this is not the same as returning FALSE, which
             * means that we cannot report the duration at all. */
            res = TRUE;
          }
          gst_query_set_duration (query, format, duration);
          break;
        }
      }
      break;
    }

    case GST_QUERY_SEEKING:
    {
      GstFormat format, seg_format;
      gint64 duration;

      GST_OBJECT_LOCK (src);
      duration = src->segment.duration;
      seg_format = src->segment.format;
      GST_OBJECT_UNLOCK (src);

      gst_query_parse_seeking (query, &format, NULL, NULL, NULL);
      if (format == seg_format) {
        gst_query_set_seeking (query, seg_format,
            gst_base_src_seekable (src), 0, duration);
        res = TRUE;
      } else {
        /* FIXME 0.11: return TRUE + seekable=FALSE for SEEKING query here */
        /* Don't reply to the query to make up for demuxers which don't
         * handle the SEEKING query yet. Players like Totem will fall back
         * to the duration when the SEEKING query isn't answered. */
        res = FALSE;
      }
      break;
    }
    case GST_QUERY_SEGMENT:
    {
      gint64 start, stop;

      GST_OBJECT_LOCK (src);
      /* no end segment configured, current duration then */
      if ((stop = src->segment.stop) == -1)
        stop = src->segment.duration;
      start = src->segment.start;

      /* adjust to stream time */
      if (src->segment.time != -1) {
        start -= src->segment.time;
        if (stop != -1)
          stop -= src->segment.time;
      }

      gst_query_set_segment (query, src->segment.rate, src->segment.format,
          start, stop);
      GST_OBJECT_UNLOCK (src);
      res = TRUE;
      break;
    }

    case GST_QUERY_FORMATS:
    {
      gst_query_set_formats (query, 3, GST_FORMAT_DEFAULT,
          GST_FORMAT_BYTES, GST_FORMAT_PERCENT);
      res = TRUE;
      break;
    }
    case GST_QUERY_CONVERT:
    {
      GstFormat src_fmt, dest_fmt;
      gint64 src_val, dest_val;

      gst_query_parse_convert (query, &src_fmt, &src_val, &dest_fmt, &dest_val);

      /* we can only convert between equal formats... */
      if (src_fmt == dest_fmt) {
        dest_val = src_val;
        res = TRUE;
      } else
        res = FALSE;

      gst_query_set_convert (query, src_fmt, src_val, dest_fmt, dest_val);
      break;
    }
    case GST_QUERY_LATENCY:
    {
      GstClockTime min, max;
      gboolean live;

      /* Subclasses should override and implement something usefull */
      res = gst_base_src_query_latency (src, &live, &min, &max);

      GST_LOG_OBJECT (src, "report latency: live %d, min %" GST_TIME_FORMAT
          ", max %" GST_TIME_FORMAT, live, GST_TIME_ARGS (min),
          GST_TIME_ARGS (max));

      gst_query_set_latency (query, live, min, max);
      break;
    }
    case GST_QUERY_JITTER:
    case GST_QUERY_RATE:
      res = FALSE;
      break;
    case GST_QUERY_BUFFERING:
    {
      GstFormat format, seg_format;
      gint64 start, stop, estimated;

      gst_query_parse_buffering_range (query, &format, NULL, NULL, NULL);

      GST_DEBUG_OBJECT (src, "buffering query in format %s",
          gst_format_get_name (format));

      GST_OBJECT_LOCK (src);
      if (src->random_access) {
        estimated = 0;
        start = 0;
        if (format == GST_FORMAT_PERCENT)
          stop = GST_FORMAT_PERCENT_MAX;
        else
          stop = src->segment.duration;
      } else {
        estimated = -1;
        start = -1;
        stop = -1;
      }
      seg_format = src->segment.format;
      GST_OBJECT_UNLOCK (src);

      /* convert to required format. When the conversion fails, we can't answer
       * the query. When the value is unknown, we can don't perform conversion
       * but report TRUE. */
      if (format != GST_FORMAT_PERCENT && stop != -1) {
        res = gst_pad_query_convert (src->srcpad, seg_format,
            stop, &format, &stop);
      } else {
        res = TRUE;
      }
      if (res && format != GST_FORMAT_PERCENT && start != -1)
        res = gst_pad_query_convert (src->srcpad, seg_format,
            start, &format, &start);

      gst_query_set_buffering_range (query, format, start, stop, estimated);
      break;
    }
    case GST_QUERY_SCHEDULING:
    {
      gboolean random_access;

      random_access = gst_base_src_is_random_access (src);

      /* we can operate in getrange mode if the native format is bytes
       * and we are seekable, this condition is set in the random_access
       * flag and is set in the _start() method. */
      gst_query_set_scheduling (query, random_access, TRUE, FALSE, 1, -1, 1);

      res = TRUE;
      break;
    }
    default:
      res = FALSE;
      break;
  }
  GST_DEBUG_OBJECT (src, "query %s returns %d", GST_QUERY_TYPE_NAME (query),
      res);
  return res;
}

static gboolean
gst_base_src_query (GstPad * pad, GstQuery * query)
{
  GstBaseSrc *src;
  GstBaseSrcClass *bclass;
  gboolean result = FALSE;

  src = GST_BASE_SRC (gst_pad_get_parent (pad));
  if (G_UNLIKELY (src == NULL))
    return FALSE;

  bclass = GST_BASE_SRC_GET_CLASS (src);

  if (bclass->query)
    result = bclass->query (src, query);
  else
    result = gst_pad_query_default (pad, query);

  gst_object_unref (src);

  return result;
}

static gboolean
gst_base_src_default_do_seek (GstBaseSrc * src, GstSegment * segment)
{
  gboolean res = TRUE;

  /* update our offset if the start/stop position was updated */
  if (segment->format == GST_FORMAT_BYTES) {
    segment->time = segment->start;
  } else if (segment->start == 0) {
    /* seek to start, we can implement a default for this. */
    segment->time = 0;
  } else {
    res = FALSE;
    GST_INFO_OBJECT (src, "Can't do a default seek");
  }

  return res;
}

static gboolean
gst_base_src_do_seek (GstBaseSrc * src, GstSegment * segment)
{
  GstBaseSrcClass *bclass;
  gboolean result = FALSE;

  bclass = GST_BASE_SRC_GET_CLASS (src);

  if (bclass->do_seek)
    result = bclass->do_seek (src, segment);

  return result;
}

#define SEEK_TYPE_IS_RELATIVE(t) (((t) != GST_SEEK_TYPE_NONE) && ((t) != GST_SEEK_TYPE_SET))

static gboolean
gst_base_src_default_prepare_seek_segment (GstBaseSrc * src, GstEvent * event,
    GstSegment * segment)
{
  /* By default, we try one of 2 things:
   *   - For absolute seek positions, convert the requested position to our
   *     configured processing format and place it in the output segment \
   *   - For relative seek positions, convert our current (input) values to the
   *     seek format, adjust by the relative seek offset and then convert back to
   *     the processing format
   */
  GstSeekType cur_type, stop_type;
  gint64 cur, stop;
  GstSeekFlags flags;
  GstFormat seek_format, dest_format;
  gdouble rate;
  gboolean update;
  gboolean res = TRUE;

  gst_event_parse_seek (event, &rate, &seek_format, &flags,
      &cur_type, &cur, &stop_type, &stop);
  dest_format = segment->format;

  if (seek_format == dest_format) {
    gst_segment_do_seek (segment, rate, seek_format, flags,
        cur_type, cur, stop_type, stop, &update);
    return TRUE;
  }

  if (cur_type != GST_SEEK_TYPE_NONE) {
    /* FIXME: Handle seek_cur & seek_end by converting the input segment vals */
    res =
        gst_pad_query_convert (src->srcpad, seek_format, cur, &dest_format,
        &cur);
    cur_type = GST_SEEK_TYPE_SET;
  }

  if (res && stop_type != GST_SEEK_TYPE_NONE) {
    /* FIXME: Handle seek_cur & seek_end by converting the input segment vals */
    res =
        gst_pad_query_convert (src->srcpad, seek_format, stop, &dest_format,
        &stop);
    stop_type = GST_SEEK_TYPE_SET;
  }

  /* And finally, configure our output segment in the desired format */
  gst_segment_do_seek (segment, rate, dest_format, flags, cur_type, cur,
      stop_type, stop, &update);

  if (!res)
    goto no_format;

  return res;

no_format:
  {
    GST_DEBUG_OBJECT (src, "undefined format given, seek aborted.");
    return FALSE;
  }
}

static gboolean
gst_base_src_prepare_seek_segment (GstBaseSrc * src, GstEvent * event,
    GstSegment * seeksegment)
{
  GstBaseSrcClass *bclass;
  gboolean result = FALSE;

  bclass = GST_BASE_SRC_GET_CLASS (src);

  if (bclass->prepare_seek_segment)
    result = bclass->prepare_seek_segment (src, event, seeksegment);

  return result;
}

/* this code implements the seeking. It is a good example
 * handling all cases.
 *
 * A seek updates the currently configured segment.start
 * and segment.stop values based on the SEEK_TYPE. If the
 * segment.start value is updated, a seek to this new position
 * should be performed.
 *
 * The seek can only be executed when we are not currently
 * streaming any data, to make sure that this is the case, we
 * acquire the STREAM_LOCK which is taken when we are in the
 * _loop() function or when a getrange() is called. Normally
 * we will not receive a seek if we are operating in pull mode
 * though. When we operate as a live source we might block on the live
 * cond, which does not release the STREAM_LOCK. Therefore we will try
 * to grab the LIVE_LOCK instead of the STREAM_LOCK to make sure it is
 * safe to perform the seek.
 *
 * When we are in the loop() function, we might be in the middle
 * of pushing a buffer, which might block in a sink. To make sure
 * that the push gets unblocked we push out a FLUSH_START event.
 * Our loop function will get a WRONG_STATE return value from
 * the push and will pause, effectively releasing the STREAM_LOCK.
 *
 * For a non-flushing seek, we pause the task, which might eventually
 * release the STREAM_LOCK. We say eventually because when the sink
 * blocks on the sample we might wait a very long time until the sink
 * unblocks the sample. In any case we acquire the STREAM_LOCK and
 * can continue the seek. A non-flushing seek is normally done in a
 * running pipeline to perform seamless playback, this means that the sink is
 * PLAYING and will return from its chain function.
 * In the case of a non-flushing seek we need to make sure that the
 * data we output after the seek is continuous with the previous data,
 * this is because a non-flushing seek does not reset the running-time
 * to 0. We do this by closing the currently running segment, ie. sending
 * a new_segment event with the stop position set to the last processed
 * position.
 *
 * After updating the segment.start/stop values, we prepare for
 * streaming again. We push out a FLUSH_STOP to make the peer pad
 * accept data again and we start our task again.
 *
 * A segment seek posts a message on the bus saying that the playback
 * of the segment started. We store the segment flag internally because
 * when we reach the segment.stop we have to post a segment.done
 * instead of EOS when doing a segment seek.
 */
/* FIXME (0.11), we have the unlock gboolean here because most current
 * implementations (fdsrc, -base/gst/tcp/, ...) unconditionally unlock, even when
 * the streaming thread isn't running, resulting in bogus unlocks later when it
 * starts. This is fixed by adding unlock_stop, but we should still avoid unlocking
 * unnecessarily for backwards compatibility. Ergo, the unlock variable stays
 * until 0.11
 */
static gboolean
gst_base_src_perform_seek (GstBaseSrc * src, GstEvent * event, gboolean unlock)
{
  gboolean res = TRUE, tres;
  gdouble rate;
  GstFormat seek_format, dest_format;
  GstSeekFlags flags;
  GstSeekType cur_type, stop_type;
  gint64 cur, stop;
  gboolean flush, playing;
  gboolean update;
  gboolean relative_seek = FALSE;
  gboolean seekseg_configured = FALSE;
  GstSegment seeksegment;
  guint32 seqnum;
  GstEvent *tevent;

  GST_DEBUG_OBJECT (src, "doing seek: %" GST_PTR_FORMAT, event);

  GST_OBJECT_LOCK (src);
  dest_format = src->segment.format;
  GST_OBJECT_UNLOCK (src);

  if (event) {
    gst_event_parse_seek (event, &rate, &seek_format, &flags,
        &cur_type, &cur, &stop_type, &stop);

    relative_seek = SEEK_TYPE_IS_RELATIVE (cur_type) ||
        SEEK_TYPE_IS_RELATIVE (stop_type);

    if (dest_format != seek_format && !relative_seek) {
      /* If we have an ABSOLUTE position (SEEK_SET only), we can convert it
       * here before taking the stream lock, otherwise we must convert it later,
       * once we have the stream lock and can read the last configures segment
       * start and stop positions */
      gst_segment_init (&seeksegment, dest_format);

      if (!gst_base_src_prepare_seek_segment (src, event, &seeksegment))
        goto prepare_failed;

      seekseg_configured = TRUE;
    }

    flush = flags & GST_SEEK_FLAG_FLUSH;
    seqnum = gst_event_get_seqnum (event);
  } else {
    flush = FALSE;
    /* get next seqnum */
    seqnum = gst_util_seqnum_next ();
  }

  /* send flush start */
  if (flush) {
    tevent = gst_event_new_flush_start ();
    gst_event_set_seqnum (tevent, seqnum);
    gst_pad_push_event (src->srcpad, tevent);
  } else
    gst_pad_pause_task (src->srcpad);

  /* unblock streaming thread. */
  gst_base_src_set_flushing (src, TRUE, FALSE, unlock, &playing);

  /* grab streaming lock, this should eventually be possible, either
   * because the task is paused, our streaming thread stopped
   * or because our peer is flushing. */
  GST_PAD_STREAM_LOCK (src->srcpad);
  if (G_UNLIKELY (src->priv->seqnum == seqnum)) {
    /* we have seen this event before, issue a warning for now */
    GST_WARNING_OBJECT (src, "duplicate event found %" G_GUINT32_FORMAT,
        seqnum);
  } else {
    src->priv->seqnum = seqnum;
    GST_DEBUG_OBJECT (src, "seek with seqnum %" G_GUINT32_FORMAT, seqnum);
  }

  gst_base_src_set_flushing (src, FALSE, playing, unlock, NULL);

  /* If we configured the seeksegment above, don't overwrite it now. Otherwise
   * copy the current segment info into the temp segment that we can actually
   * attempt the seek with. We only update the real segment if the seek suceeds. */
  if (!seekseg_configured) {
    memcpy (&seeksegment, &src->segment, sizeof (GstSegment));

    /* now configure the final seek segment */
    if (event) {
      if (seeksegment.format != seek_format) {
        /* OK, here's where we give the subclass a chance to convert the relative
         * seek into an absolute one in the processing format. We set up any
         * absolute seek above, before taking the stream lock. */
        if (!gst_base_src_prepare_seek_segment (src, event, &seeksegment)) {
          GST_DEBUG_OBJECT (src, "Preparing the seek failed after flushing. "
              "Aborting seek");
          res = FALSE;
        }
      } else {
        /* The seek format matches our processing format, no need to ask the
         * the subclass to configure the segment. */
        gst_segment_do_seek (&seeksegment, rate, seek_format, flags,
            cur_type, cur, stop_type, stop, &update);
      }
    }
    /* Else, no seek event passed, so we're just (re)starting the
       current segment. */
  }

  if (res) {
    GST_DEBUG_OBJECT (src, "segment configured from %" G_GINT64_FORMAT
        " to %" G_GINT64_FORMAT ", position %" G_GINT64_FORMAT,
        seeksegment.start, seeksegment.stop, seeksegment.position);

    /* do the seek, segment.position contains the new position. */
    res = gst_base_src_do_seek (src, &seeksegment);
  }

  /* and prepare to continue streaming */
  if (flush) {
    tevent = gst_event_new_flush_stop ();
    gst_event_set_seqnum (tevent, seqnum);
    /* send flush stop, peer will accept data and events again. We
     * are not yet providing data as we still have the STREAM_LOCK. */
    gst_pad_push_event (src->srcpad, tevent);
  }

  /* The subclass must have converted the segment to the processing format
   * by now */
  if (res && seeksegment.format != dest_format) {
    GST_DEBUG_OBJECT (src, "Subclass failed to prepare a seek segment "
        "in the correct format. Aborting seek.");
    res = FALSE;
  }

  /* if the seek was successful, we update our real segment and push
   * out the new segment. */
  if (res) {
    GST_OBJECT_LOCK (src);
    memcpy (&src->segment, &seeksegment, sizeof (GstSegment));
    GST_OBJECT_UNLOCK (src);

    if (seeksegment.flags & GST_SEEK_FLAG_SEGMENT) {
      GstMessage *message;

      message = gst_message_new_segment_start (GST_OBJECT (src),
          seeksegment.format, seeksegment.position);
      gst_message_set_seqnum (message, seqnum);

      gst_element_post_message (GST_ELEMENT (src), message);
    }

    /* for deriving a stop position for the playback segment from the seek
     * segment, we must take the duration when the stop is not set */
    if ((stop = seeksegment.stop) == -1)
      stop = seeksegment.duration;

    src->priv->segment_pending = TRUE;
  }

  src->priv->discont = TRUE;
  src->running = TRUE;
  /* and restart the task in case it got paused explicitly or by
   * the FLUSH_START event we pushed out. */
  tres = gst_pad_start_task (src->srcpad, (GstTaskFunction) gst_base_src_loop,
      src->srcpad);
  if (res && !tres)
    res = FALSE;

  /* and release the lock again so we can continue streaming */
  GST_PAD_STREAM_UNLOCK (src->srcpad);

  return res;

  /* ERROR */
prepare_failed:
  GST_DEBUG_OBJECT (src, "Preparing the seek failed before flushing. "
      "Aborting seek");
  return FALSE;
}

static const GstQueryType *
gst_base_src_get_query_types (GstElement * element)
{
  static const GstQueryType query_types[] = {
    GST_QUERY_DURATION,
    GST_QUERY_POSITION,
    GST_QUERY_SEEKING,
    GST_QUERY_SEGMENT,
    GST_QUERY_FORMATS,
    GST_QUERY_LATENCY,
    GST_QUERY_JITTER,
    GST_QUERY_RATE,
    GST_QUERY_CONVERT,
    0
  };

  return query_types;
}

/* all events send to this element directly. This is mainly done from the
 * application.
 */
static gboolean
gst_base_src_send_event (GstElement * element, GstEvent * event)
{
  GstBaseSrc *src;
  gboolean result = FALSE;

  src = GST_BASE_SRC (element);

  GST_DEBUG_OBJECT (src, "handling event %p %" GST_PTR_FORMAT, event, event);

  switch (GST_EVENT_TYPE (event)) {
      /* bidirectional events */
    case GST_EVENT_FLUSH_START:
    case GST_EVENT_FLUSH_STOP:
      /* sending random flushes downstream can break stuff,
       * especially sync since all segment info will get flushed */
      break;

      /* downstream serialized events */
    case GST_EVENT_EOS:
    {
      GstBaseSrcClass *bclass;

      bclass = GST_BASE_SRC_GET_CLASS (src);

      /* queue EOS and make sure the task or pull function performs the EOS
       * actions.
       *
       * We have two possibilities:
       *
       *  - Before we are to enter the _create function, we check the pending_eos
       *    first and do EOS instead of entering it.
       *  - If we are in the _create function or we did not manage to set the
       *    flag fast enough and we are about to enter the _create function,
       *    we unlock it so that we exit with WRONG_STATE immediatly. We then
       *    check the EOS flag and do the EOS logic.
       */
      g_atomic_int_set (&src->priv->pending_eos, TRUE);
      GST_DEBUG_OBJECT (src, "EOS marked, calling unlock");

      /* unlock the _create function so that we can check the pending_eos flag
       * and we can do EOS. This will eventually release the LIVE_LOCK again so
       * that we can grab it and stop the unlock again. We don't take the stream
       * lock so that this operation is guaranteed to never block. */
      if (bclass->unlock)
        bclass->unlock (src);

      GST_DEBUG_OBJECT (src, "unlock called, waiting for LIVE_LOCK");

      GST_LIVE_LOCK (src);
      GST_DEBUG_OBJECT (src, "LIVE_LOCK acquired, calling unlock_stop");
      /* now stop the unlock of the streaming thread again. Grabbing the live
       * lock is enough because that protects the create function. */
      if (bclass->unlock_stop)
        bclass->unlock_stop (src);
      GST_LIVE_UNLOCK (src);

      result = TRUE;
      break;
    }
    case GST_EVENT_SEGMENT:
      /* sending random SEGMENT downstream can break sync. */
      break;
    case GST_EVENT_TAG:
    case GST_EVENT_CUSTOM_DOWNSTREAM:
    case GST_EVENT_CUSTOM_BOTH:
      /* Insert TAG, CUSTOM_DOWNSTREAM, CUSTOM_BOTH in the dataflow */
      GST_OBJECT_LOCK (src);
      src->priv->pending_events =
          g_list_append (src->priv->pending_events, event);
      g_atomic_int_set (&src->priv->have_events, TRUE);
      GST_OBJECT_UNLOCK (src);
      event = NULL;
      result = TRUE;
      break;
    case GST_EVENT_BUFFERSIZE:
      /* does not seem to make much sense currently */
      break;

      /* upstream events */
    case GST_EVENT_QOS:
      /* elements should override send_event and do something */
      break;
    case GST_EVENT_SEEK:
    {
      gboolean started;

      GST_OBJECT_LOCK (src->srcpad);
      if (GST_PAD_ACTIVATE_MODE (src->srcpad) == GST_ACTIVATE_PULL)
        goto wrong_mode;
      started = GST_PAD_ACTIVATE_MODE (src->srcpad) == GST_ACTIVATE_PUSH;
      GST_OBJECT_UNLOCK (src->srcpad);

      if (started) {
        GST_DEBUG_OBJECT (src, "performing seek");
        /* when we are running in push mode, we can execute the
         * seek right now, we need to unlock. */
        result = gst_base_src_perform_seek (src, event, TRUE);
      } else {
        GstEvent **event_p;

        /* else we store the event and execute the seek when we
         * get activated */
        GST_OBJECT_LOCK (src);
        GST_DEBUG_OBJECT (src, "queueing seek");
        event_p = &src->pending_seek;
        gst_event_replace ((GstEvent **) event_p, event);
        GST_OBJECT_UNLOCK (src);
        /* assume the seek will work */
        result = TRUE;
      }
      break;
    }
    case GST_EVENT_NAVIGATION:
      /* could make sense for elements that do something with navigation events
       * but then they would need to override the send_event function */
      break;
    case GST_EVENT_LATENCY:
      /* does not seem to make sense currently */
      break;

      /* custom events */
    case GST_EVENT_CUSTOM_UPSTREAM:
      /* override send_event if you want this */
      break;
    case GST_EVENT_CUSTOM_DOWNSTREAM_OOB:
    case GST_EVENT_CUSTOM_BOTH_OOB:
      /* insert a random custom event into the pipeline */
      GST_DEBUG_OBJECT (src, "pushing custom OOB event downstream");
      result = gst_pad_push_event (src->srcpad, event);
      /* we gave away the ref to the event in the push */
      event = NULL;
      break;
    default:
      break;
  }
done:
  /* if we still have a ref to the event, unref it now */
  if (event)
    gst_event_unref (event);

  return result;

  /* ERRORS */
wrong_mode:
  {
    GST_DEBUG_OBJECT (src, "cannot perform seek when operating in pull mode");
    GST_OBJECT_UNLOCK (src->srcpad);
    result = FALSE;
    goto done;
  }
}

static gboolean
gst_base_src_seekable (GstBaseSrc * src)
{
  GstBaseSrcClass *bclass;
  bclass = GST_BASE_SRC_GET_CLASS (src);
  if (bclass->is_seekable)
    return bclass->is_seekable (src);
  else
    return FALSE;
}

static void
gst_base_src_update_qos (GstBaseSrc * src,
    gdouble proportion, GstClockTimeDiff diff, GstClockTime timestamp)
{
  GST_CAT_DEBUG_OBJECT (GST_CAT_QOS, src,
      "qos: proportion: %lf, diff %" G_GINT64_FORMAT ", timestamp %"
      GST_TIME_FORMAT, proportion, diff, GST_TIME_ARGS (timestamp));

  GST_OBJECT_LOCK (src);
  src->priv->proportion = proportion;
  src->priv->earliest_time = timestamp + diff;
  GST_OBJECT_UNLOCK (src);
}


static gboolean
gst_base_src_default_event (GstBaseSrc * src, GstEvent * event)
{
  gboolean result;

  GST_DEBUG_OBJECT (src, "handle event %" GST_PTR_FORMAT, event);

  switch (GST_EVENT_TYPE (event)) {
    case GST_EVENT_SEEK:
      /* is normally called when in push mode */
      if (!gst_base_src_seekable (src))
        goto not_seekable;

      result = gst_base_src_perform_seek (src, event, TRUE);
      break;
    case GST_EVENT_FLUSH_START:
      /* cancel any blocking getrange, is normally called
       * when in pull mode. */
      result = gst_base_src_set_flushing (src, TRUE, FALSE, TRUE, NULL);
      break;
    case GST_EVENT_FLUSH_STOP:
      result = gst_base_src_set_flushing (src, FALSE, TRUE, TRUE, NULL);
      break;
    case GST_EVENT_QOS:
    {
      gdouble proportion;
      GstClockTimeDiff diff;
      GstClockTime timestamp;

      gst_event_parse_qos (event, NULL, &proportion, &diff, &timestamp);
      gst_base_src_update_qos (src, proportion, diff, timestamp);
      result = TRUE;
      break;
    }
    default:
      result = FALSE;
      break;
  }
  return result;

  /* ERRORS */
not_seekable:
  {
    GST_DEBUG_OBJECT (src, "is not seekable");
    return FALSE;
  }
}

static gboolean
gst_base_src_event_handler (GstPad * pad, GstEvent * event)
{
  GstBaseSrc *src;
  GstBaseSrcClass *bclass;
  gboolean result = FALSE;

  src = GST_BASE_SRC (gst_pad_get_parent (pad));
  if (G_UNLIKELY (src == NULL)) {
    gst_event_unref (event);
    return FALSE;
  }

  bclass = GST_BASE_SRC_GET_CLASS (src);

  if (bclass->event) {
    if (!(result = bclass->event (src, event)))
      goto subclass_failed;
  }

done:
  gst_event_unref (event);
  gst_object_unref (src);

  return result;

  /* ERRORS */
subclass_failed:
  {
    GST_DEBUG_OBJECT (src, "subclass refused event");
    goto done;
  }
}

static void
gst_base_src_set_property (GObject * object, guint prop_id,
    const GValue * value, GParamSpec * pspec)
{
  GstBaseSrc *src;

  src = GST_BASE_SRC (object);

  switch (prop_id) {
    case PROP_BLOCKSIZE:
      gst_base_src_set_blocksize (src, g_value_get_ulong (value));
      break;
    case PROP_NUM_BUFFERS:
      src->num_buffers = g_value_get_int (value);
      break;
    case PROP_TYPEFIND:
      src->typefind = g_value_get_boolean (value);
      break;
    case PROP_DO_TIMESTAMP:
      gst_base_src_set_do_timestamp (src, g_value_get_boolean (value));
      break;
    default:
      G_OBJECT_WARN_INVALID_PROPERTY_ID (object, prop_id, pspec);
      break;
  }
}

static void
gst_base_src_get_property (GObject * object, guint prop_id, GValue * value,
    GParamSpec * pspec)
{
  GstBaseSrc *src;

  src = GST_BASE_SRC (object);

  switch (prop_id) {
    case PROP_BLOCKSIZE:
      g_value_set_ulong (value, gst_base_src_get_blocksize (src));
      break;
    case PROP_NUM_BUFFERS:
      g_value_set_int (value, src->num_buffers);
      break;
    case PROP_TYPEFIND:
      g_value_set_boolean (value, src->typefind);
      break;
    case PROP_DO_TIMESTAMP:
      g_value_set_boolean (value, gst_base_src_get_do_timestamp (src));
      break;
    default:
      G_OBJECT_WARN_INVALID_PROPERTY_ID (object, prop_id, pspec);
      break;
  }
}

/* with STREAM_LOCK and LOCK */
static GstClockReturn
gst_base_src_wait (GstBaseSrc * basesrc, GstClock * clock, GstClockTime time)
{
  GstClockReturn ret;
  GstClockID id;

  id = gst_clock_new_single_shot_id (clock, time);

  basesrc->clock_id = id;
  /* release the live lock while waiting */
  GST_LIVE_UNLOCK (basesrc);

  ret = gst_clock_id_wait (id, NULL);

  GST_LIVE_LOCK (basesrc);
  gst_clock_id_unref (id);
  basesrc->clock_id = NULL;

  return ret;
}

/* perform synchronisation on a buffer.
 * with STREAM_LOCK.
 */
static GstClockReturn
gst_base_src_do_sync (GstBaseSrc * basesrc, GstBuffer * buffer)
{
  GstClockReturn result;
  GstClockTime start, end;
  GstBaseSrcClass *bclass;
  GstClockTime base_time;
  GstClock *clock;
  GstClockTime now = GST_CLOCK_TIME_NONE, timestamp;
  gboolean do_timestamp, first, pseudo_live;

  bclass = GST_BASE_SRC_GET_CLASS (basesrc);

  start = end = -1;
  if (bclass->get_times)
    bclass->get_times (basesrc, buffer, &start, &end);

  /* get buffer timestamp */
  timestamp = GST_BUFFER_TIMESTAMP (buffer);

  /* grab the lock to prepare for clocking and calculate the startup
   * latency. */
  GST_OBJECT_LOCK (basesrc);

  /* if we are asked to sync against the clock we are a pseudo live element */
  pseudo_live = (start != -1 && basesrc->is_live);
  /* check for the first buffer */
  first = (basesrc->priv->latency == -1);

  if (timestamp != -1 && pseudo_live) {
    GstClockTime latency;

    /* we have a timestamp and a sync time, latency is the diff */
    if (timestamp <= start)
      latency = start - timestamp;
    else
      latency = 0;

    if (first) {
      GST_DEBUG_OBJECT (basesrc, "pseudo_live with latency %" GST_TIME_FORMAT,
          GST_TIME_ARGS (latency));
      /* first time we calculate latency, just configure */
      basesrc->priv->latency = latency;
    } else {
      if (basesrc->priv->latency != latency) {
        /* we have a new latency, FIXME post latency message */
        basesrc->priv->latency = latency;
        GST_DEBUG_OBJECT (basesrc, "latency changed to %" GST_TIME_FORMAT,
            GST_TIME_ARGS (latency));
      }
    }
  } else if (first) {
    GST_DEBUG_OBJECT (basesrc, "no latency needed, live %d, sync %d",
        basesrc->is_live, start != -1);
    basesrc->priv->latency = 0;
  }

  /* get clock, if no clock, we can't sync or do timestamps */
  if ((clock = GST_ELEMENT_CLOCK (basesrc)) == NULL)
    goto no_clock;

  base_time = GST_ELEMENT_CAST (basesrc)->base_time;

  do_timestamp = basesrc->priv->do_timestamp;

  /* first buffer, calculate the timestamp offset */
  if (first) {
    GstClockTime running_time;

    now = gst_clock_get_time (clock);
    running_time = now - base_time;

    GST_LOG_OBJECT (basesrc,
        "startup timestamp: %" GST_TIME_FORMAT ", running_time %"
        GST_TIME_FORMAT, GST_TIME_ARGS (timestamp),
        GST_TIME_ARGS (running_time));

    if (pseudo_live && timestamp != -1) {
      /* live source and we need to sync, add startup latency to all timestamps
       * to get the real running_time. Live sources should always timestamp
       * according to the current running time. */
      basesrc->priv->ts_offset = GST_CLOCK_DIFF (timestamp, running_time);

      GST_LOG_OBJECT (basesrc, "live with sync, ts_offset %" GST_TIME_FORMAT,
          GST_TIME_ARGS (basesrc->priv->ts_offset));
    } else {
      basesrc->priv->ts_offset = 0;
      GST_LOG_OBJECT (basesrc, "no timestamp offset needed");
    }

    if (!GST_CLOCK_TIME_IS_VALID (timestamp)) {
      if (do_timestamp)
        timestamp = running_time;
      else
        timestamp = 0;

      GST_BUFFER_TIMESTAMP (buffer) = timestamp;

      GST_LOG_OBJECT (basesrc, "created timestamp: %" GST_TIME_FORMAT,
          GST_TIME_ARGS (timestamp));
    }

    /* add the timestamp offset we need for sync */
    timestamp += basesrc->priv->ts_offset;
  } else {
    /* not the first buffer, the timestamp is the diff between the clock and
     * base_time */
    if (do_timestamp && !GST_CLOCK_TIME_IS_VALID (timestamp)) {
      now = gst_clock_get_time (clock);

      GST_BUFFER_TIMESTAMP (buffer) = now - base_time;

      GST_LOG_OBJECT (basesrc, "created timestamp: %" GST_TIME_FORMAT,
          GST_TIME_ARGS (now - base_time));
    }
  }

  /* if we don't have a buffer timestamp, we don't sync */
  if (!GST_CLOCK_TIME_IS_VALID (start))
    goto no_sync;

  if (basesrc->is_live && GST_CLOCK_TIME_IS_VALID (timestamp)) {
    /* for pseudo live sources, add our ts_offset to the timestamp */
    GST_BUFFER_TIMESTAMP (buffer) += basesrc->priv->ts_offset;
    start += basesrc->priv->ts_offset;
  }

  GST_LOG_OBJECT (basesrc,
      "waiting for clock, base time %" GST_TIME_FORMAT
      ", stream_start %" GST_TIME_FORMAT,
      GST_TIME_ARGS (base_time), GST_TIME_ARGS (start));
  GST_OBJECT_UNLOCK (basesrc);

  result = gst_base_src_wait (basesrc, clock, start + base_time);

  GST_LOG_OBJECT (basesrc, "clock entry done: %d", result);

  return result;

  /* special cases */
no_clock:
  {
    GST_DEBUG_OBJECT (basesrc, "we have no clock");
    GST_OBJECT_UNLOCK (basesrc);
    return GST_CLOCK_OK;
  }
no_sync:
  {
    GST_DEBUG_OBJECT (basesrc, "no sync needed");
    GST_OBJECT_UNLOCK (basesrc);
    return GST_CLOCK_OK;
  }
}

/* Called with STREAM_LOCK and LIVE_LOCK */
static gboolean
gst_base_src_update_length (GstBaseSrc * src, guint64 offset, guint * length)
{
  guint64 size, maxsize;
  GstBaseSrcClass *bclass;
  GstFormat format;
  gint64 stop;
<<<<<<< HEAD
  GstEvent *event = NULL;
=======
  gboolean dynamic;
>>>>>>> de514c63

  bclass = GST_BASE_SRC_GET_CLASS (src);

  format = src->segment.format;
  stop = src->segment.stop;
  /* get total file size */
  size = (guint64) src->segment.duration;

  /* only operate if we are working with bytes */
  if (format != GST_FORMAT_BYTES)
    return TRUE;

  /* the max amount of bytes to read is the total size or
   * up to the segment.stop if present. */
  if (stop != -1)
    maxsize = MIN (size, stop);
  else
    maxsize = size;

  GST_DEBUG_OBJECT (src,
      "reading offset %" G_GUINT64_FORMAT ", length %u, size %" G_GINT64_FORMAT
      ", segment.stop %" G_GINT64_FORMAT ", maxsize %" G_GINT64_FORMAT, offset,
      *length, size, stop, maxsize);

  dynamic = g_atomic_int_get (&src->priv->dynamic_size);
  GST_DEBUG_OBJECT (src, "dynamic size: %d", dynamic);

  /* check size if we have one */
  if (maxsize != -1) {
    /* if we run past the end, check if the file became bigger and
     * retry. */
    if (G_UNLIKELY (offset + *length >= maxsize || dynamic)) {
      /* see if length of the file changed */
      if (bclass->get_size)
        if (!bclass->get_size (src, &size))
          size = -1;

      /* make sure we don't exceed the configured segment stop
       * if it was set */
      if (stop != -1)
        maxsize = MIN (size, stop);
      else
        maxsize = size;

      /* if we are at or past the end, EOS */
      if (G_UNLIKELY (offset >= maxsize))
        goto unexpected_length;

      /* else we can clip to the end */
      if (G_UNLIKELY (offset + *length >= maxsize))
        *length = maxsize - offset;

    }
  }

  /* keep track of current position and update duration.
   * segment is in bytes, we checked that above. */
  GST_OBJECT_LOCK (src);
<<<<<<< HEAD
  if (src->segment.duration != size) {
    src->segment.duration = size;
    event = gst_event_new_segment (&src->segment);
  }
  src->segment.position = offset;
  GST_OBJECT_UNLOCK (src);

  /* If we updated the duration, we have to update the downstream
   * segments to update the stop position */
  if (event)
    gst_pad_push_event (src->srcpad, event);

=======
  gst_segment_set_duration (&src->segment, GST_FORMAT_BYTES, size);
  gst_segment_set_last_stop (&src->segment, GST_FORMAT_BYTES, offset);
  GST_OBJECT_UNLOCK (src);

>>>>>>> de514c63
  return TRUE;

  /* ERRORS */
unexpected_length:
  {
    return FALSE;
  }
}

/* must be called with LIVE_LOCK */
static GstFlowReturn
gst_base_src_get_range (GstBaseSrc * src, guint64 offset, guint length,
    GstBuffer ** buf)
{
  GstFlowReturn ret;
  GstBaseSrcClass *bclass;
  GstClockReturn status;

  bclass = GST_BASE_SRC_GET_CLASS (src);

again:
  if (src->is_live) {
    if (G_UNLIKELY (!src->live_running)) {
      ret = gst_base_src_wait_playing (src);
      if (ret != GST_FLOW_OK)
        goto stopped;
    }
  }

  if (G_UNLIKELY (!GST_OBJECT_FLAG_IS_SET (src, GST_BASE_SRC_STARTED)))
    goto not_started;

  if (G_UNLIKELY (!bclass->create))
    goto no_function;

  if (G_UNLIKELY (!gst_base_src_update_length (src, offset, &length)))
    goto unexpected_length;

  /* normally we don't count buffers */
  if (G_UNLIKELY (src->num_buffers_left >= 0)) {
    if (src->num_buffers_left == 0)
      goto reached_num_buffers;
    else
      src->num_buffers_left--;
  }

  /* don't enter the create function if a pending EOS event was set. For the
   * logic of the pending_eos, check the event function of this class. */
  if (G_UNLIKELY (g_atomic_int_get (&src->priv->pending_eos)))
    goto eos;

  GST_DEBUG_OBJECT (src,
      "calling create offset %" G_GUINT64_FORMAT " length %u, time %"
      G_GINT64_FORMAT, offset, length, src->segment.time);

  ret = bclass->create (src, offset, length, buf);

  /* The create function could be unlocked because we have a pending EOS. It's
   * possible that we have a valid buffer from create that we need to
   * discard when the create function returned _OK. */
  if (G_UNLIKELY (g_atomic_int_get (&src->priv->pending_eos))) {
    if (ret == GST_FLOW_OK) {
      gst_buffer_unref (*buf);
      *buf = NULL;
    }
    goto eos;
  }

  if (G_UNLIKELY (ret != GST_FLOW_OK))
    goto not_ok;

  /* no timestamp set and we are at offset 0, we can timestamp with 0 */
  if (offset == 0 && src->segment.time == 0
      && GST_BUFFER_TIMESTAMP (*buf) == -1 && !src->is_live) {
    *buf = gst_buffer_make_writable (*buf);
    GST_BUFFER_TIMESTAMP (*buf) = 0;
  }

  /* now sync before pushing the buffer */
  status = gst_base_src_do_sync (src, *buf);

  /* waiting for the clock could have made us flushing */
  if (G_UNLIKELY (src->priv->flushing))
    goto flushing;

  switch (status) {
    case GST_CLOCK_EARLY:
      /* the buffer is too late. We currently don't drop the buffer. */
      GST_DEBUG_OBJECT (src, "buffer too late!, returning anyway");
      break;
    case GST_CLOCK_OK:
      /* buffer synchronised properly */
      GST_DEBUG_OBJECT (src, "buffer ok");
      break;
    case GST_CLOCK_UNSCHEDULED:
      /* this case is triggered when we were waiting for the clock and
       * it got unlocked because we did a state change. In any case, get rid of
       * the buffer. */
      gst_buffer_unref (*buf);
      *buf = NULL;
      if (!src->live_running) {
        /* We return WRONG_STATE when we are not running to stop the dataflow also
         * get rid of the produced buffer. */
        GST_DEBUG_OBJECT (src,
            "clock was unscheduled (%d), returning WRONG_STATE", status);
        ret = GST_FLOW_WRONG_STATE;
      } else {
        /* If we are running when this happens, we quickly switched between
         * pause and playing. We try to produce a new buffer */
        GST_DEBUG_OBJECT (src,
            "clock was unscheduled (%d), but we are running", status);
        goto again;
      }
      break;
    default:
      /* all other result values are unexpected and errors */
      GST_ELEMENT_ERROR (src, CORE, CLOCK,
          (_("Internal clock error.")),
          ("clock returned unexpected return value %d", status));
      gst_buffer_unref (*buf);
      *buf = NULL;
      ret = GST_FLOW_ERROR;
      break;
  }
  return ret;

  /* ERROR */
stopped:
  {
    GST_DEBUG_OBJECT (src, "wait_playing returned %d (%s)", ret,
        gst_flow_get_name (ret));
    return ret;
  }
not_ok:
  {
    GST_DEBUG_OBJECT (src, "create returned %d (%s)", ret,
        gst_flow_get_name (ret));
    return ret;
  }
not_started:
  {
    GST_DEBUG_OBJECT (src, "getrange but not started");
    return GST_FLOW_WRONG_STATE;
  }
no_function:
  {
    GST_DEBUG_OBJECT (src, "no create function");
    return GST_FLOW_ERROR;
  }
unexpected_length:
  {
    GST_DEBUG_OBJECT (src, "unexpected length %u (offset=%" G_GUINT64_FORMAT
        ", size=%" G_GINT64_FORMAT ")", length, offset, src->segment.duration);
    return GST_FLOW_UNEXPECTED;
  }
reached_num_buffers:
  {
    GST_DEBUG_OBJECT (src, "sent all buffers");
    return GST_FLOW_UNEXPECTED;
  }
flushing:
  {
    GST_DEBUG_OBJECT (src, "we are flushing");
    gst_buffer_unref (*buf);
    *buf = NULL;
    return GST_FLOW_WRONG_STATE;
  }
eos:
  {
    GST_DEBUG_OBJECT (src, "we are EOS");
    return GST_FLOW_UNEXPECTED;
  }
}

static GstFlowReturn
gst_base_src_pad_get_range (GstPad * pad, guint64 offset, guint length,
    GstBuffer ** buf)
{
  GstBaseSrc *src;
  GstFlowReturn res;

  src = GST_BASE_SRC_CAST (gst_object_ref (GST_OBJECT_PARENT (pad)));

  GST_LIVE_LOCK (src);
  if (G_UNLIKELY (src->priv->flushing))
    goto flushing;

  res = gst_base_src_get_range (src, offset, length, buf);

done:
  GST_LIVE_UNLOCK (src);

  gst_object_unref (src);

  return res;

  /* ERRORS */
flushing:
  {
    GST_DEBUG_OBJECT (src, "we are flushing");
    res = GST_FLOW_WRONG_STATE;
    goto done;
  }
}

static gboolean
gst_base_src_is_random_access (GstBaseSrc * src)
{
  /* we need to start the basesrc to check random access */
  if (!GST_OBJECT_FLAG_IS_SET (src, GST_BASE_SRC_STARTED)) {
    GST_LOG_OBJECT (src, "doing start/stop to check get_range support");
    if (G_LIKELY (gst_base_src_start (src)))
      gst_base_src_stop (src);
  }

  return src->random_access;
}

static void
gst_base_src_loop (GstPad * pad)
{
  GstBaseSrc *src;
  GstBuffer *buf = NULL;
  GstFlowReturn ret;
  gint64 position;
  gboolean eos;
  gulong blocksize;
  GList *pending_events = NULL, *tmp;
  gboolean reconfigure;

  eos = FALSE;

  src = GST_BASE_SRC (GST_OBJECT_PARENT (pad));

  GST_OBJECT_LOCK (pad);
  reconfigure = GST_PAD_NEEDS_RECONFIGURE (pad);
  GST_OBJECT_FLAG_UNSET (pad, GST_PAD_NEED_RECONFIGURE);
  GST_OBJECT_UNLOCK (pad);

  /* check if we need to renegotiate */
  if (reconfigure) {
    if (!gst_base_src_negotiate (src))
      GST_DEBUG_OBJECT (src, "Failed to renegotiate");
  }

  GST_LIVE_LOCK (src);

  if (G_UNLIKELY (src->priv->flushing))
    goto flushing;

  blocksize = src->blocksize;

  /* if we operate in bytes, we can calculate an offset */
  if (src->segment.format == GST_FORMAT_BYTES) {
    position = src->segment.position;
    /* for negative rates, start with subtracting the blocksize */
    if (src->segment.rate < 0.0) {
      /* we cannot go below segment.start */
      if (position > src->segment.start + blocksize)
        position -= blocksize;
      else {
        /* last block, remainder up to segment.start */
        blocksize = position - src->segment.start;
        position = src->segment.start;
      }
    }
  } else
    position = -1;

  GST_LOG_OBJECT (src, "next_ts %" GST_TIME_FORMAT " size %lu",
      GST_TIME_ARGS (position), blocksize);

  ret = gst_base_src_get_range (src, position, blocksize, &buf);
  if (G_UNLIKELY (ret != GST_FLOW_OK)) {
    GST_INFO_OBJECT (src, "pausing after gst_base_src_get_range() = %s",
        gst_flow_get_name (ret));
    GST_LIVE_UNLOCK (src);
    goto pause;
  }
  /* this should not happen */
  if (G_UNLIKELY (buf == NULL))
    goto null_buffer;

  /* push events to close/start our segment before we push the buffer. */
  if (G_UNLIKELY (src->priv->segment_pending)) {
    gst_pad_push_event (pad, gst_event_new_segment (&src->segment));
    src->priv->segment_pending = FALSE;
  }

  if (g_atomic_int_get (&src->priv->have_events)) {
    GST_OBJECT_LOCK (src);
    /* take the events */
    pending_events = src->priv->pending_events;
    src->priv->pending_events = NULL;
    g_atomic_int_set (&src->priv->have_events, FALSE);
    GST_OBJECT_UNLOCK (src);
  }

  /* Push out pending events if any */
  if (G_UNLIKELY (pending_events != NULL)) {
    for (tmp = pending_events; tmp; tmp = g_list_next (tmp)) {
      GstEvent *ev = (GstEvent *) tmp->data;
      gst_pad_push_event (pad, ev);
    }
    g_list_free (pending_events);
  }

  /* figure out the new position */
  switch (src->segment.format) {
    case GST_FORMAT_BYTES:
    {
      guint bufsize = gst_buffer_get_size (buf);

      /* we subtracted above for negative rates */
      if (src->segment.rate >= 0.0)
        position += bufsize;
      break;
    }
    case GST_FORMAT_TIME:
    {
      GstClockTime start, duration;

      start = GST_BUFFER_TIMESTAMP (buf);
      duration = GST_BUFFER_DURATION (buf);

      if (GST_CLOCK_TIME_IS_VALID (start))
        position = start;
      else
        position = src->segment.position;

      if (GST_CLOCK_TIME_IS_VALID (duration)) {
        if (src->segment.rate >= 0.0)
          position += duration;
        else if (position > duration)
          position -= duration;
        else
          position = 0;
      }
      break;
    }
    case GST_FORMAT_DEFAULT:
      if (src->segment.rate >= 0.0)
        position = GST_BUFFER_OFFSET_END (buf);
      else
        position = GST_BUFFER_OFFSET (buf);
      break;
    default:
      position = -1;
      break;
  }
  if (position != -1) {
    if (src->segment.rate >= 0.0) {
      /* positive rate, check if we reached the stop */
      if (src->segment.stop != -1) {
        if (position >= src->segment.stop) {
          eos = TRUE;
          position = src->segment.stop;
        }
      }
    } else {
      /* negative rate, check if we reached the start. start is always set to
       * something different from -1 */
      if (position <= src->segment.start) {
        eos = TRUE;
        position = src->segment.start;
      }
      /* when going reverse, all buffers are DISCONT */
      src->priv->discont = TRUE;
    }
    GST_OBJECT_LOCK (src);
    src->segment.position = position;
    GST_OBJECT_UNLOCK (src);
  }

  if (G_UNLIKELY (src->priv->discont)) {
    buf = gst_buffer_make_writable (buf);
    GST_BUFFER_FLAG_SET (buf, GST_BUFFER_FLAG_DISCONT);
    src->priv->discont = FALSE;
  }
  GST_LIVE_UNLOCK (src);

  ret = gst_pad_push (pad, buf);
  if (G_UNLIKELY (ret != GST_FLOW_OK)) {
    GST_INFO_OBJECT (src, "pausing after gst_pad_push() = %s",
        gst_flow_get_name (ret));
    goto pause;
  }

  if (G_UNLIKELY (eos)) {
    GST_INFO_OBJECT (src, "pausing after end of segment");
    ret = GST_FLOW_UNEXPECTED;
    goto pause;
  }

done:
  return;

  /* special cases */
flushing:
  {
    GST_DEBUG_OBJECT (src, "we are flushing");
    GST_LIVE_UNLOCK (src);
    ret = GST_FLOW_WRONG_STATE;
    goto pause;
  }
pause:
  {
    const gchar *reason = gst_flow_get_name (ret);
    GstEvent *event;

    GST_DEBUG_OBJECT (src, "pausing task, reason %s", reason);
    src->running = FALSE;
    gst_pad_pause_task (pad);
    if (ret == GST_FLOW_UNEXPECTED) {
      gboolean flag_segment;
      GstFormat format;
      gint64 position;

      /* perform EOS logic */
      flag_segment = (src->segment.flags & GST_SEEK_FLAG_SEGMENT) != 0;
      format = src->segment.format;
      position = src->segment.position;

      if (flag_segment) {
        GstMessage *message;

        message = gst_message_new_segment_done (GST_OBJECT_CAST (src),
            format, position);
        gst_message_set_seqnum (message, src->priv->seqnum);
        gst_element_post_message (GST_ELEMENT_CAST (src), message);
      } else {
        event = gst_event_new_eos ();
        gst_event_set_seqnum (event, src->priv->seqnum);
        gst_pad_push_event (pad, event);
      }
    } else if (ret == GST_FLOW_NOT_LINKED || ret <= GST_FLOW_UNEXPECTED) {
      event = gst_event_new_eos ();
      gst_event_set_seqnum (event, src->priv->seqnum);
      /* for fatal errors we post an error message, post the error
       * first so the app knows about the error first.
       * Also don't do this for WRONG_STATE because it happens
       * due to flushing and posting an error message because of
       * that is the wrong thing to do, e.g. when we're doing
       * a flushing seek. */
      GST_ELEMENT_ERROR (src, STREAM, FAILED,
          (_("Internal data flow error.")),
          ("streaming task paused, reason %s (%d)", reason, ret));
      gst_pad_push_event (pad, event);
    }
    goto done;
  }
null_buffer:
  {
    GST_ELEMENT_ERROR (src, STREAM, FAILED,
        (_("Internal data flow error.")), ("element returned NULL buffer"));
    GST_LIVE_UNLOCK (src);
    goto done;
  }
}

/* default negotiation code.
 *
 * Take intersection between src and sink pads, take first
 * caps and fixate.
 */
static gboolean
gst_base_src_default_negotiate (GstBaseSrc * basesrc)
{
  GstCaps *thiscaps;
  GstCaps *caps = NULL;
  GstCaps *peercaps = NULL;
  gboolean result = FALSE;

  /* first see what is possible on our source pad */
  thiscaps = gst_pad_get_caps (GST_BASE_SRC_PAD (basesrc), NULL);
  GST_DEBUG_OBJECT (basesrc, "caps of src: %" GST_PTR_FORMAT, thiscaps);
  /* nothing or anything is allowed, we're done */
  if (thiscaps == NULL || gst_caps_is_any (thiscaps))
    goto no_nego_needed;

  if (G_UNLIKELY (gst_caps_is_empty (thiscaps)))
    goto no_caps;

  /* get the peer caps */
  peercaps = gst_pad_peer_get_caps (GST_BASE_SRC_PAD (basesrc), thiscaps);
  GST_DEBUG_OBJECT (basesrc, "caps of peer: %" GST_PTR_FORMAT, peercaps);
  if (peercaps) {
    /* The result is already a subset of our caps */
    caps = peercaps;
    gst_caps_unref (thiscaps);
  } else {
    /* no peer, work with our own caps then */
    caps = thiscaps;
  }
  if (caps && !gst_caps_is_empty (caps)) {
    caps = gst_caps_make_writable (caps);

    /* take first (and best, since they are sorted) possibility */
    gst_caps_truncate (caps);

    /* now fixate */
    GST_DEBUG_OBJECT (basesrc, "have caps: %" GST_PTR_FORMAT, caps);
    if (gst_caps_is_any (caps)) {
      /* hmm, still anything, so element can do anything and
       * nego is not needed */
      result = TRUE;
    } else {
      gst_pad_fixate_caps (GST_BASE_SRC_PAD (basesrc), caps);
      GST_DEBUG_OBJECT (basesrc, "fixated to: %" GST_PTR_FORMAT, caps);
      if (gst_caps_is_fixed (caps)) {
        /* yay, fixed caps, use those then, it's possible that the subclass does
         * not accept this caps after all and we have to fail. */
        result = gst_base_src_setcaps (basesrc, caps);
      }
    }
    gst_caps_unref (caps);
  } else {
    GST_DEBUG_OBJECT (basesrc, "no common caps");
  }
  return result;

no_nego_needed:
  {
    GST_DEBUG_OBJECT (basesrc, "no negotiation needed");
    if (thiscaps)
      gst_caps_unref (thiscaps);
    return TRUE;
  }
no_caps:
  {
    GST_ELEMENT_ERROR (basesrc, STREAM, FORMAT,
        ("No supported formats found"),
        ("This element did not produce valid caps"));
    if (thiscaps)
      gst_caps_unref (thiscaps);
    return TRUE;
  }
}

static gboolean
gst_base_src_negotiate (GstBaseSrc * basesrc)
{
  GstBaseSrcClass *bclass;
  gboolean result = TRUE;

  bclass = GST_BASE_SRC_GET_CLASS (basesrc);

  if (bclass->negotiate)
    result = bclass->negotiate (basesrc);

  return result;
}

static gboolean
gst_base_src_start (GstBaseSrc * basesrc)
{
  GstBaseSrcClass *bclass;
  gboolean result;
  guint64 size;
  gboolean seekable;
  GstFormat format;

  if (GST_OBJECT_FLAG_IS_SET (basesrc, GST_BASE_SRC_STARTED))
    return TRUE;

  GST_DEBUG_OBJECT (basesrc, "starting source");

  basesrc->num_buffers_left = basesrc->num_buffers;

  GST_OBJECT_LOCK (basesrc);
  gst_segment_init (&basesrc->segment, basesrc->segment.format);
  GST_OBJECT_UNLOCK (basesrc);

  basesrc->running = FALSE;
  basesrc->priv->segment_pending = FALSE;

  bclass = GST_BASE_SRC_GET_CLASS (basesrc);
  if (bclass->start)
    result = bclass->start (basesrc);
  else
    result = TRUE;

  if (!result)
    goto could_not_start;

  GST_OBJECT_FLAG_SET (basesrc, GST_BASE_SRC_STARTED);

  format = basesrc->segment.format;

  /* figure out the size */
  if (format == GST_FORMAT_BYTES) {
    if (bclass->get_size) {
      if (!(result = bclass->get_size (basesrc, &size)))
        size = -1;
    } else {
      result = FALSE;
      size = -1;
    }
    GST_DEBUG_OBJECT (basesrc, "setting size %" G_GUINT64_FORMAT, size);
    /* only update the size when operating in bytes, subclass is supposed
     * to set duration in the start method for other formats */
    GST_OBJECT_LOCK (basesrc);
    basesrc->segment.duration = size;
    GST_OBJECT_UNLOCK (basesrc);
  } else {
    size = -1;
  }

  GST_DEBUG_OBJECT (basesrc,
      "format: %s, have size: %d, size: %" G_GUINT64_FORMAT ", duration: %"
      G_GINT64_FORMAT, gst_format_get_name (format), result, size,
      basesrc->segment.duration);

  seekable = gst_base_src_seekable (basesrc);
  GST_DEBUG_OBJECT (basesrc, "is seekable: %d", seekable);

  /* update for random access flag */
  basesrc->random_access = seekable && format == GST_FORMAT_BYTES;

  GST_DEBUG_OBJECT (basesrc, "is random_access: %d", basesrc->random_access);

  /* run typefind if we are random_access and the typefinding is enabled. */
  if (basesrc->random_access && basesrc->typefind && size != -1) {
    GstCaps *caps;

    if (!(caps = gst_type_find_helper (basesrc->srcpad, size)))
      goto typefind_failed;

    result = gst_base_src_setcaps (basesrc, caps);
    gst_caps_unref (caps);
  } else {
    /* use class or default negotiate function */
    if (!(result = gst_base_src_negotiate (basesrc)))
      goto could_not_negotiate;
  }

  return result;

  /* ERROR */
could_not_start:
  {
    GST_DEBUG_OBJECT (basesrc, "could not start");
    /* subclass is supposed to post a message. We don't have to call _stop. */
    return FALSE;
  }
could_not_negotiate:
  {
    GST_DEBUG_OBJECT (basesrc, "could not negotiate, stopping");
    GST_ELEMENT_ERROR (basesrc, STREAM, FORMAT,
        ("Could not negotiate format"), ("Check your filtered caps, if any"));
    /* we must call stop */
    gst_base_src_stop (basesrc);
    return FALSE;
  }
typefind_failed:
  {
    GST_DEBUG_OBJECT (basesrc, "could not typefind, stopping");
    GST_ELEMENT_ERROR (basesrc, STREAM, TYPE_NOT_FOUND, (NULL), (NULL));
    /* we must call stop */
    gst_base_src_stop (basesrc);
    return FALSE;
  }
}

static gboolean
gst_base_src_stop (GstBaseSrc * basesrc)
{
  GstBaseSrcClass *bclass;
  gboolean result = TRUE;

  if (!GST_OBJECT_FLAG_IS_SET (basesrc, GST_BASE_SRC_STARTED))
    return TRUE;

  GST_DEBUG_OBJECT (basesrc, "stopping source");

  bclass = GST_BASE_SRC_GET_CLASS (basesrc);
  if (bclass->stop)
    result = bclass->stop (basesrc);

  if (result)
    GST_OBJECT_FLAG_UNSET (basesrc, GST_BASE_SRC_STARTED);

  return result;
}

/* start or stop flushing dataprocessing
 */
static gboolean
gst_base_src_set_flushing (GstBaseSrc * basesrc,
    gboolean flushing, gboolean live_play, gboolean unlock, gboolean * playing)
{
  GstBaseSrcClass *bclass;

  bclass = GST_BASE_SRC_GET_CLASS (basesrc);

  if (flushing && unlock) {
    /* unlock any subclasses, we need to do this before grabbing the
     * LIVE_LOCK since we hold this lock before going into ::create. We pass an
     * unlock to the params because of backwards compat (see seek handler)*/
    if (bclass->unlock)
      bclass->unlock (basesrc);
  }

  /* the live lock is released when we are blocked, waiting for playing or
   * when we sync to the clock. */
  GST_LIVE_LOCK (basesrc);
  if (playing)
    *playing = basesrc->live_running;
  basesrc->priv->flushing = flushing;
  if (flushing) {
    /* if we are locked in the live lock, signal it to make it flush */
    basesrc->live_running = TRUE;

    /* clear pending EOS if any */
    g_atomic_int_set (&basesrc->priv->pending_eos, FALSE);

    /* step 1, now that we have the LIVE lock, clear our unlock request */
    if (bclass->unlock_stop)
      bclass->unlock_stop (basesrc);

    /* step 2, unblock clock sync (if any) or any other blocking thing */
    if (basesrc->clock_id)
      gst_clock_id_unschedule (basesrc->clock_id);
  } else {
    /* signal the live source that it can start playing */
    basesrc->live_running = live_play;

    /* When unlocking drop all delayed events */
    if (unlock) {
      GST_OBJECT_LOCK (basesrc);
      if (basesrc->priv->pending_events) {
        g_list_foreach (basesrc->priv->pending_events, (GFunc) gst_event_unref,
            NULL);
        g_list_free (basesrc->priv->pending_events);
        basesrc->priv->pending_events = NULL;
        g_atomic_int_set (&basesrc->priv->have_events, FALSE);
      }
      GST_OBJECT_UNLOCK (basesrc);
    }
  }
  GST_LIVE_SIGNAL (basesrc);
  GST_LIVE_UNLOCK (basesrc);

  return TRUE;
}

/* the purpose of this function is to make sure that a live source blocks in the
 * LIVE lock or leaves the LIVE lock and continues playing. */
static gboolean
gst_base_src_set_playing (GstBaseSrc * basesrc, gboolean live_play)
{
  GstBaseSrcClass *bclass;

  bclass = GST_BASE_SRC_GET_CLASS (basesrc);

  /* unlock subclasses locked in ::create, we only do this when we stop playing. */
  if (!live_play) {
    GST_DEBUG_OBJECT (basesrc, "unlock");
    if (bclass->unlock)
      bclass->unlock (basesrc);
  }

  /* we are now able to grab the LIVE lock, when we get it, we can be
   * waiting for PLAYING while blocked in the LIVE cond or we can be waiting
   * for the clock. */
  GST_LIVE_LOCK (basesrc);
  GST_DEBUG_OBJECT (basesrc, "unschedule clock");

  /* unblock clock sync (if any) */
  if (basesrc->clock_id)
    gst_clock_id_unschedule (basesrc->clock_id);

  /* configure what to do when we get to the LIVE lock. */
  GST_DEBUG_OBJECT (basesrc, "live running %d", live_play);
  basesrc->live_running = live_play;

  if (live_play) {
    gboolean start;

    /* clear our unlock request when going to PLAYING */
    GST_DEBUG_OBJECT (basesrc, "unlock stop");
    if (bclass->unlock_stop)
      bclass->unlock_stop (basesrc);

    /* for live sources we restart the timestamp correction */
    basesrc->priv->latency = -1;
    /* have to restart the task in case it stopped because of the unlock when
     * we went to PAUSED. Only do this if we operating in push mode. */
    GST_OBJECT_LOCK (basesrc->srcpad);
    start = (GST_PAD_ACTIVATE_MODE (basesrc->srcpad) == GST_ACTIVATE_PUSH);
    GST_OBJECT_UNLOCK (basesrc->srcpad);
    if (start)
      gst_pad_start_task (basesrc->srcpad, (GstTaskFunction) gst_base_src_loop,
          basesrc->srcpad);
    GST_DEBUG_OBJECT (basesrc, "signal");
    GST_LIVE_SIGNAL (basesrc);
  }
  GST_LIVE_UNLOCK (basesrc);

  return TRUE;
}

static gboolean
gst_base_src_activate_push (GstPad * pad, gboolean active)
{
  GstBaseSrc *basesrc;
  GstEvent *event;

  basesrc = GST_BASE_SRC (GST_OBJECT_PARENT (pad));

  /* prepare subclass first */
  if (active) {
    GST_DEBUG_OBJECT (basesrc, "Activating in push mode");

    if (G_UNLIKELY (!basesrc->can_activate_push))
      goto no_push_activation;

    if (G_UNLIKELY (!gst_base_src_start (basesrc)))
      goto error_start;

    basesrc->priv->discont = TRUE;
    gst_base_src_set_flushing (basesrc, FALSE, FALSE, FALSE, NULL);

    /* do initial seek, which will start the task */
    GST_OBJECT_LOCK (basesrc);
    event = basesrc->pending_seek;
    basesrc->pending_seek = NULL;
    GST_OBJECT_UNLOCK (basesrc);

    /* no need to unlock anything, the task is certainly
     * not running here. The perform seek code will start the task when
     * finished. */
    if (G_UNLIKELY (!gst_base_src_perform_seek (basesrc, event, FALSE)))
      goto seek_failed;

    if (event)
      gst_event_unref (event);
  } else {
    GST_DEBUG_OBJECT (basesrc, "Deactivating in push mode");
    /* flush all */
    gst_base_src_set_flushing (basesrc, TRUE, FALSE, TRUE, NULL);
    /* stop the task */
    gst_pad_stop_task (pad);
    /* now we can stop the source */
    if (G_UNLIKELY (!gst_base_src_stop (basesrc)))
      goto error_stop;
  }
  return TRUE;

  /* ERRORS */
no_push_activation:
  {
    GST_WARNING_OBJECT (basesrc, "Subclass disabled push-mode activation");
    return FALSE;
  }
error_start:
  {
    GST_WARNING_OBJECT (basesrc, "Failed to start in push mode");
    return FALSE;
  }
seek_failed:
  {
    GST_ERROR_OBJECT (basesrc, "Failed to perform initial seek");
    /* flush all */
    gst_base_src_set_flushing (basesrc, TRUE, FALSE, TRUE, NULL);
    /* stop the task */
    gst_pad_stop_task (pad);
    /* Stop the basesrc */
    gst_base_src_stop (basesrc);
    if (event)
      gst_event_unref (event);
    return FALSE;
  }
error_stop:
  {
    GST_DEBUG_OBJECT (basesrc, "Failed to stop in push mode");
    return FALSE;
  }
}

static gboolean
gst_base_src_activate_pull (GstPad * pad, gboolean active)
{
  GstBaseSrc *basesrc;

  basesrc = GST_BASE_SRC (GST_OBJECT_PARENT (pad));

  /* prepare subclass first */
  if (active) {
    GST_DEBUG_OBJECT (basesrc, "Activating in pull mode");
    if (G_UNLIKELY (!gst_base_src_start (basesrc)))
      goto error_start;

    /* if not random_access, we cannot operate in pull mode for now */
    if (G_UNLIKELY (!gst_base_src_is_random_access (basesrc)))
      goto no_get_range;

    /* stop flushing now but for live sources, still block in the LIVE lock when
     * we are not yet PLAYING */
    gst_base_src_set_flushing (basesrc, FALSE, FALSE, FALSE, NULL);
  } else {
    GST_DEBUG_OBJECT (basesrc, "Deactivating in pull mode");
    /* flush all, there is no task to stop */
    gst_base_src_set_flushing (basesrc, TRUE, FALSE, TRUE, NULL);

    if (G_UNLIKELY (!gst_base_src_stop (basesrc)))
      goto error_stop;
  }
  return TRUE;

  /* ERRORS */
error_start:
  {
    GST_ERROR_OBJECT (basesrc, "Failed to start in pull mode");
    return FALSE;
  }
no_get_range:
  {
    GST_ERROR_OBJECT (basesrc, "Cannot operate in pull mode, stopping");
    gst_base_src_stop (basesrc);
    return FALSE;
  }
error_stop:
  {
    GST_ERROR_OBJECT (basesrc, "Failed to stop in pull mode");
    return FALSE;
  }
}

static GstStateChangeReturn
gst_base_src_change_state (GstElement * element, GstStateChange transition)
{
  GstBaseSrc *basesrc;
  GstStateChangeReturn result;
  gboolean no_preroll = FALSE;

  basesrc = GST_BASE_SRC (element);

  switch (transition) {
    case GST_STATE_CHANGE_NULL_TO_READY:
      break;
    case GST_STATE_CHANGE_READY_TO_PAUSED:
      no_preroll = gst_base_src_is_live (basesrc);
      break;
    case GST_STATE_CHANGE_PAUSED_TO_PLAYING:
      GST_DEBUG_OBJECT (basesrc, "PAUSED->PLAYING");
      if (gst_base_src_is_live (basesrc)) {
        /* now we can start playback */
        gst_base_src_set_playing (basesrc, TRUE);
      }
      break;
    default:
      break;
  }

  if ((result =
          GST_ELEMENT_CLASS (parent_class)->change_state (element,
              transition)) == GST_STATE_CHANGE_FAILURE)
    goto failure;

  switch (transition) {
    case GST_STATE_CHANGE_PLAYING_TO_PAUSED:
      GST_DEBUG_OBJECT (basesrc, "PLAYING->PAUSED");
      if (gst_base_src_is_live (basesrc)) {
        /* make sure we block in the live lock in PAUSED */
        gst_base_src_set_playing (basesrc, FALSE);
        no_preroll = TRUE;
      }
      break;
    case GST_STATE_CHANGE_PAUSED_TO_READY:
    {
      GstEvent **event_p;

      /* we don't need to unblock anything here, the pad deactivation code
       * already did this */
      g_atomic_int_set (&basesrc->priv->pending_eos, FALSE);
      event_p = &basesrc->pending_seek;
      gst_event_replace (event_p, NULL);
      break;
    }
    case GST_STATE_CHANGE_READY_TO_NULL:
      break;
    default:
      break;
  }

  if (no_preroll && result == GST_STATE_CHANGE_SUCCESS)
    result = GST_STATE_CHANGE_NO_PREROLL;

  return result;

  /* ERRORS */
failure:
  {
    GST_DEBUG_OBJECT (basesrc, "parent failed state change");
    return result;
  }
}<|MERGE_RESOLUTION|>--- conflicted
+++ resolved
@@ -311,18 +311,9 @@
 static GstFlowReturn gst_base_src_get_range (GstBaseSrc * src, guint64 offset,
     guint length, GstBuffer ** buf);
 static gboolean gst_base_src_seekable (GstBaseSrc * src);
-<<<<<<< HEAD
 static gboolean gst_base_src_negotiate (GstBaseSrc * basesrc);
-=======
 static gboolean gst_base_src_update_length (GstBaseSrc * src, guint64 offset,
     guint * length);
-
-static void
-gst_base_src_base_init (gpointer g_class)
-{
-  GST_DEBUG_CATEGORY_INIT (gst_base_src_debug, "basesrc", 0, "basesrc element");
-}
->>>>>>> de514c63
 
 static void
 gst_base_src_class_init (GstBaseSrcClass * klass)
@@ -2010,18 +2001,14 @@
   GstBaseSrcClass *bclass;
   GstFormat format;
   gint64 stop;
-<<<<<<< HEAD
-  GstEvent *event = NULL;
-=======
   gboolean dynamic;
->>>>>>> de514c63
 
   bclass = GST_BASE_SRC_GET_CLASS (src);
 
   format = src->segment.format;
   stop = src->segment.stop;
   /* get total file size */
-  size = (guint64) src->segment.duration;
+  size = src->segment.duration;
 
   /* only operate if we are working with bytes */
   if (format != GST_FORMAT_BYTES)
@@ -2073,25 +2060,10 @@
   /* keep track of current position and update duration.
    * segment is in bytes, we checked that above. */
   GST_OBJECT_LOCK (src);
-<<<<<<< HEAD
-  if (src->segment.duration != size) {
-    src->segment.duration = size;
-    event = gst_event_new_segment (&src->segment);
-  }
+  src->segment.duration = size;
   src->segment.position = offset;
   GST_OBJECT_UNLOCK (src);
 
-  /* If we updated the duration, we have to update the downstream
-   * segments to update the stop position */
-  if (event)
-    gst_pad_push_event (src->srcpad, event);
-
-=======
-  gst_segment_set_duration (&src->segment, GST_FORMAT_BYTES, size);
-  gst_segment_set_last_stop (&src->segment, GST_FORMAT_BYTES, offset);
-  GST_OBJECT_UNLOCK (src);
-
->>>>>>> de514c63
   return TRUE;
 
   /* ERRORS */
