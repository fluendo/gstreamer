/* GStreamer byte reader
 *
 * Copyright (C) 2008 Sebastian Dröge <sebastian.droege@collabora.co.uk>.
 * Copyright (C) 2009 Tim-Philipp Müller <tim centricular net>
 *
 * This library is free software; you can redistribute it and/or
 * modify it under the terms of the GNU Library General Public
 * License as published by the Free Software Foundation; either
 * version 2 of the License, or (at your option) any later version.
 *
 * This library is distributed in the hope that it will be useful,
 * but WITHOUT ANY WARRANTY; without even the implied warranty of
 * MERCHANTABILITY or FITNESS FOR A PARTICULAR PURPOSE.  See the GNU
 * Library General Public License for more details.
 *
 * You should have received a copy of the GNU Library General Public
 * License along with this library; if not, write to the
 * Free Software Foundation, Inc., 59 Temple Place - Suite 330,
 * Boston, MA 02111-1307, USA.
 */

#ifndef __GST_BYTE_READER_H__
#define __GST_BYTE_READER_H__

#include <gst/gst.h>

G_BEGIN_DECLS

#define GST_BYTE_READER(reader) ((GstByteReader *) (reader))

/**
 * GstByteReader:
 * @data: Data from which the bit reader will read
 * @size: Size of @data in bytes
 * @byte: Current byte position
 *
 * A byte reader instance.
 */
typedef struct {
  const guint8 *data;
  guint size;

  guint byte;  /* Byte position */

  /* < private > */
  gpointer _gst_reserved[GST_PADDING];
} GstByteReader;

<<<<<<< HEAD
GstByteReader * gst_byte_reader_new             (const guint8 *data, guint size);
void            gst_byte_reader_free            (GstByteReader *reader);

void            gst_byte_reader_init            (GstByteReader *reader, const guint8 *data, guint size);

gboolean        gst_byte_reader_set_pos         (GstByteReader *reader, guint pos);
guint           gst_byte_reader_get_pos         (const GstByteReader *reader);

guint           gst_byte_reader_get_remaining   (const GstByteReader *reader);

guint           gst_byte_reader_get_size        (const GstByteReader *reader);

gboolean        gst_byte_reader_skip            (GstByteReader *reader, guint nbytes);

gboolean        gst_byte_reader_get_uint8       (GstByteReader *reader, guint8 *val);
gboolean        gst_byte_reader_get_int8        (GstByteReader *reader, gint8 *val);
gboolean        gst_byte_reader_get_uint16_le   (GstByteReader *reader, guint16 *val);
gboolean        gst_byte_reader_get_int16_le    (GstByteReader *reader, gint16 *val);
gboolean        gst_byte_reader_get_uint16_be   (GstByteReader *reader, guint16 *val);
gboolean        gst_byte_reader_get_int16_be    (GstByteReader *reader, gint16 *val);
gboolean        gst_byte_reader_get_uint24_le   (GstByteReader *reader, guint32 *val);
gboolean        gst_byte_reader_get_int24_le    (GstByteReader *reader, gint32 *val);
gboolean        gst_byte_reader_get_uint24_be   (GstByteReader *reader, guint32 *val);
gboolean        gst_byte_reader_get_int24_be    (GstByteReader *reader, gint32 *val);
gboolean        gst_byte_reader_get_uint32_le   (GstByteReader *reader, guint32 *val);
gboolean        gst_byte_reader_get_int32_le    (GstByteReader *reader, gint32 *val);
gboolean        gst_byte_reader_get_uint32_be   (GstByteReader *reader, guint32 *val);
gboolean        gst_byte_reader_get_int32_be    (GstByteReader *reader, gint32 *val);
gboolean        gst_byte_reader_get_uint64_le   (GstByteReader *reader, guint64 *val);
gboolean        gst_byte_reader_get_int64_le    (GstByteReader *reader, gint64 *val);
gboolean        gst_byte_reader_get_uint64_be   (GstByteReader *reader, guint64 *val);
gboolean        gst_byte_reader_get_int64_be    (GstByteReader *reader, gint64 *val);

gboolean        gst_byte_reader_peek_uint8      (const GstByteReader *reader, guint8 *val);
gboolean        gst_byte_reader_peek_int8       (const GstByteReader *reader, gint8 *val);
gboolean        gst_byte_reader_peek_uint16_le  (const GstByteReader *reader, guint16 *val);
gboolean        gst_byte_reader_peek_int16_le   (const GstByteReader *reader, gint16 *val);
gboolean        gst_byte_reader_peek_uint16_be  (const GstByteReader *reader, guint16 *val);
gboolean        gst_byte_reader_peek_int16_be   (const GstByteReader *reader, gint16 *val);
gboolean        gst_byte_reader_peek_uint24_le  (const GstByteReader *reader, guint32 *val);
gboolean        gst_byte_reader_peek_int24_le   (const GstByteReader *reader, gint32 *val);
gboolean        gst_byte_reader_peek_uint24_be  (const GstByteReader *reader, guint32 *val);
gboolean        gst_byte_reader_peek_int24_be   (const GstByteReader *reader, gint32 *val);
gboolean        gst_byte_reader_peek_uint32_le  (const GstByteReader *reader, guint32 *val);
gboolean        gst_byte_reader_peek_int32_le   (const GstByteReader *reader, gint32 *val);
gboolean        gst_byte_reader_peek_uint32_be  (const GstByteReader *reader, guint32 *val);
gboolean        gst_byte_reader_peek_int32_be   (const GstByteReader *reader, gint32 *val);
gboolean        gst_byte_reader_peek_uint64_le  (const GstByteReader *reader, guint64 *val);
gboolean        gst_byte_reader_peek_int64_le   (const GstByteReader *reader, gint64 *val);
gboolean        gst_byte_reader_peek_uint64_be  (const GstByteReader *reader, guint64 *val);
gboolean        gst_byte_reader_peek_int64_be   (const GstByteReader *reader, gint64 *val);

gboolean        gst_byte_reader_get_float32_le  (GstByteReader *reader, gfloat *val);
gboolean        gst_byte_reader_get_float32_be  (GstByteReader *reader, gfloat *val);
gboolean        gst_byte_reader_get_float64_le  (GstByteReader *reader, gdouble *val);
gboolean        gst_byte_reader_get_float64_be  (GstByteReader *reader, gdouble *val);

gboolean        gst_byte_reader_peek_float32_le (const GstByteReader *reader, gfloat *val);
gboolean        gst_byte_reader_peek_float32_be (const GstByteReader *reader, gfloat *val);
gboolean        gst_byte_reader_peek_float64_le (const GstByteReader *reader, gdouble *val);
gboolean        gst_byte_reader_peek_float64_be (const GstByteReader *reader, gdouble *val);

gboolean        gst_byte_reader_dup_data        (GstByteReader * reader, guint size, guint8       ** val);
gboolean        gst_byte_reader_get_data        (GstByteReader * reader, guint size, const guint8 ** val);
gboolean        gst_byte_reader_peek_data       (const GstByteReader * reader, guint size, const guint8 ** val);
=======
GstByteReader * gst_byte_reader_new (const guint8 *data, guint size) G_GNUC_MALLOC;
GstByteReader * gst_byte_reader_new_from_buffer (const GstBuffer *buffer) G_GNUC_MALLOC;
void gst_byte_reader_free (GstByteReader *reader);

void gst_byte_reader_init (GstByteReader *reader, const guint8 *data, guint size);
void gst_byte_reader_init_from_buffer (GstByteReader *reader, const GstBuffer *buffer);

gboolean gst_byte_reader_set_pos (GstByteReader *reader, guint pos);

guint gst_byte_reader_get_pos (const GstByteReader *reader);
guint gst_byte_reader_get_remaining (const GstByteReader *reader);

guint gst_byte_reader_get_size (const GstByteReader *reader);

gboolean gst_byte_reader_skip (GstByteReader *reader, guint nbytes);

gboolean gst_byte_reader_get_uint8 (GstByteReader *reader, guint8 *val);
gboolean gst_byte_reader_get_int8 (GstByteReader *reader, gint8 *val);
gboolean gst_byte_reader_get_uint16_le (GstByteReader *reader, guint16 *val);
gboolean gst_byte_reader_get_int16_le (GstByteReader *reader, gint16 *val);
gboolean gst_byte_reader_get_uint16_be (GstByteReader *reader, guint16 *val);
gboolean gst_byte_reader_get_int16_be (GstByteReader *reader, gint16 *val);
gboolean gst_byte_reader_get_uint24_le (GstByteReader *reader, guint32 *val);
gboolean gst_byte_reader_get_int24_le (GstByteReader *reader, gint32 *val);
gboolean gst_byte_reader_get_uint24_be (GstByteReader *reader, guint32 *val);
gboolean gst_byte_reader_get_int24_be (GstByteReader *reader, gint32 *val);
gboolean gst_byte_reader_get_uint32_le (GstByteReader *reader, guint32 *val);
gboolean gst_byte_reader_get_int32_le (GstByteReader *reader, gint32 *val);
gboolean gst_byte_reader_get_uint32_be (GstByteReader *reader, guint32 *val);
gboolean gst_byte_reader_get_int32_be (GstByteReader *reader, gint32 *val);
gboolean gst_byte_reader_get_uint64_le (GstByteReader *reader, guint64 *val);
gboolean gst_byte_reader_get_int64_le (GstByteReader *reader, gint64 *val);
gboolean gst_byte_reader_get_uint64_be (GstByteReader *reader, guint64 *val);
gboolean gst_byte_reader_get_int64_be (GstByteReader *reader, gint64 *val);

gboolean gst_byte_reader_peek_uint8 (const GstByteReader *reader, guint8 *val);
gboolean gst_byte_reader_peek_int8 (const GstByteReader *reader, gint8 *val);
gboolean gst_byte_reader_peek_uint16_le (const GstByteReader *reader, guint16 *val);
gboolean gst_byte_reader_peek_int16_le (const GstByteReader *reader, gint16 *val);
gboolean gst_byte_reader_peek_uint16_be (const GstByteReader *reader, guint16 *val);
gboolean gst_byte_reader_peek_int16_be (const GstByteReader *reader, gint16 *val);
gboolean gst_byte_reader_peek_uint24_le (const GstByteReader *reader, guint32 *val);
gboolean gst_byte_reader_peek_int24_le (const GstByteReader *reader, gint32 *val);
gboolean gst_byte_reader_peek_uint24_be (const GstByteReader *reader, guint32 *val);
gboolean gst_byte_reader_peek_int24_be (const GstByteReader *reader, gint32 *val);
gboolean gst_byte_reader_peek_uint32_le (const GstByteReader *reader, guint32 *val);
gboolean gst_byte_reader_peek_int32_le (const GstByteReader *reader, gint32 *val);
gboolean gst_byte_reader_peek_uint32_be (const GstByteReader *reader, guint32 *val);
gboolean gst_byte_reader_peek_int32_be (const GstByteReader *reader, gint32 *val);
gboolean gst_byte_reader_peek_uint64_le (const GstByteReader *reader, guint64 *val);
gboolean gst_byte_reader_peek_int64_le (const GstByteReader *reader, gint64 *val);
gboolean gst_byte_reader_peek_uint64_be (const GstByteReader *reader, guint64 *val);
gboolean gst_byte_reader_peek_int64_be (const GstByteReader *reader, gint64 *val);

gboolean gst_byte_reader_get_float32_le (GstByteReader *reader, gfloat *val);
gboolean gst_byte_reader_get_float32_be (GstByteReader *reader, gfloat *val);
gboolean gst_byte_reader_get_float64_le (GstByteReader *reader, gdouble *val);
gboolean gst_byte_reader_get_float64_be (GstByteReader *reader, gdouble *val);

gboolean gst_byte_reader_peek_float32_le (const GstByteReader *reader, gfloat *val);
gboolean gst_byte_reader_peek_float32_be (const GstByteReader *reader, gfloat *val);
gboolean gst_byte_reader_peek_float64_le (const GstByteReader *reader, gdouble *val);
gboolean gst_byte_reader_peek_float64_be (const GstByteReader *reader, gdouble *val);

gboolean gst_byte_reader_dup_data  (GstByteReader * reader, guint size, guint8       ** val);
gboolean gst_byte_reader_get_data  (GstByteReader * reader, guint size, const guint8 ** val);
gboolean gst_byte_reader_peek_data (const GstByteReader * reader, guint size, const guint8 ** val);
>>>>>>> 4d2cb748

#define gst_byte_reader_dup_string(reader,str) \
    gst_byte_reader_dup_string_utf8(reader,str)

gboolean        gst_byte_reader_dup_string_utf8  (GstByteReader * reader, gchar   ** str);
gboolean        gst_byte_reader_dup_string_utf16 (GstByteReader * reader, guint16 ** str);
gboolean        gst_byte_reader_dup_string_utf32 (GstByteReader * reader, guint32 ** str);

#define gst_byte_reader_skip_string(reader) \
    gst_byte_reader_skip_string_utf8(reader)

gboolean        gst_byte_reader_skip_string_utf8  (GstByteReader * reader);
gboolean        gst_byte_reader_skip_string_utf16 (GstByteReader * reader);
gboolean        gst_byte_reader_skip_string_utf32 (GstByteReader * reader);

#define gst_byte_reader_get_string(reader,str) \
    gst_byte_reader_get_string_utf8(reader,str)

#define gst_byte_reader_peek_string(reader,str) \
    gst_byte_reader_peek_string_utf8(reader,str)

gboolean        gst_byte_reader_get_string_utf8    (GstByteReader * reader, const gchar ** str);
gboolean        gst_byte_reader_peek_string_utf8   (const GstByteReader * reader, const gchar ** str);

guint           gst_byte_reader_masked_scan_uint32 (const GstByteReader * reader,
                                                    guint32               mask,
                                                    guint32               pattern,
                                                    guint                 offset,
                                                    guint                 size);

/**
 * GST_BYTE_READER_INIT:
 * @data: Data from which the #GstByteReader should read
 * @size: Size of @data in bytes
 *
 * A #GstByteReader must be initialized with this macro, before it can be
 * used. This macro can used be to initialize a variable, but it cannot
 * be assigned to a variable. In that case you have to use
 * gst_byte_reader_init().
 *
 * Since: 0.10.22
 */
#define GST_BYTE_READER_INIT(data, size) {data, size, 0}

/* unchecked variants */
static inline void
gst_byte_reader_skip_unchecked (GstByteReader * reader, guint nbytes)
{
  reader->byte += nbytes;
}

#define __GST_BYTE_READER_GET_PEEK_BITS_UNCHECKED(bits,type,lower,upper,adj) \
\
static inline type \
gst_byte_reader_peek_##lower##_unchecked (const GstByteReader * reader) \
{ \
  type val = (type) GST_READ_##upper (reader->data + reader->byte); \
  adj \
  return val; \
} \
\
static inline type \
gst_byte_reader_get_##lower##_unchecked (GstByteReader * reader) \
{ \
  type val = gst_byte_reader_peek_##lower##_unchecked (reader); \
  reader->byte += bits / 8; \
  return val; \
}

__GST_BYTE_READER_GET_PEEK_BITS_UNCHECKED(8,guint8,uint8,UINT8,/* */)
__GST_BYTE_READER_GET_PEEK_BITS_UNCHECKED(8,gint8,int8,UINT8,/* */)

__GST_BYTE_READER_GET_PEEK_BITS_UNCHECKED(16,guint16,uint16_le,UINT16_LE,/* */)
__GST_BYTE_READER_GET_PEEK_BITS_UNCHECKED(16,guint16,uint16_be,UINT16_BE,/* */)
__GST_BYTE_READER_GET_PEEK_BITS_UNCHECKED(16,gint16,int16_le,UINT16_LE,/* */)
__GST_BYTE_READER_GET_PEEK_BITS_UNCHECKED(16,gint16,int16_be,UINT16_BE,/* */)

__GST_BYTE_READER_GET_PEEK_BITS_UNCHECKED(32,guint32,uint32_le,UINT32_LE,/* */)
__GST_BYTE_READER_GET_PEEK_BITS_UNCHECKED(32,guint32,uint32_be,UINT32_BE,/* */)
__GST_BYTE_READER_GET_PEEK_BITS_UNCHECKED(32,gint32,int32_le,UINT32_LE,/* */)
__GST_BYTE_READER_GET_PEEK_BITS_UNCHECKED(32,gint32,int32_be,UINT32_BE,/* */)

__GST_BYTE_READER_GET_PEEK_BITS_UNCHECKED(24,guint32,uint24_le,UINT24_LE,/* */)
__GST_BYTE_READER_GET_PEEK_BITS_UNCHECKED(24,guint32,uint24_be,UINT24_BE,/* */)

/* fix up the sign for 24-bit signed ints stored in 32-bit signed ints */
__GST_BYTE_READER_GET_PEEK_BITS_UNCHECKED(24,gint32,int24_le,UINT24_LE,
    if (val & 0x00800000) val |= 0xff000000;)
__GST_BYTE_READER_GET_PEEK_BITS_UNCHECKED(24,gint32,int24_be,UINT24_BE,
    if (val & 0x00800000) val |= 0xff000000;)

__GST_BYTE_READER_GET_PEEK_BITS_UNCHECKED(64,guint64,uint64_le,UINT64_LE,/* */)
__GST_BYTE_READER_GET_PEEK_BITS_UNCHECKED(64,guint64,uint64_be,UINT64_BE,/* */)
__GST_BYTE_READER_GET_PEEK_BITS_UNCHECKED(64,gint64,int64_le,UINT64_LE,/* */)
__GST_BYTE_READER_GET_PEEK_BITS_UNCHECKED(64,gint64,int64_be,UINT64_BE,/* */)

__GST_BYTE_READER_GET_PEEK_BITS_UNCHECKED(32,gfloat,float32_le,FLOAT_LE,/* */)
__GST_BYTE_READER_GET_PEEK_BITS_UNCHECKED(32,gfloat,float32_be,FLOAT_BE,/* */)
__GST_BYTE_READER_GET_PEEK_BITS_UNCHECKED(64,gdouble,float64_le,DOUBLE_LE,/* */)
__GST_BYTE_READER_GET_PEEK_BITS_UNCHECKED(64,gdouble,float64_be,DOUBLE_BE,/* */)

#undef __GET_PEEK_BITS_UNCHECKED

static inline const guint8 *
gst_byte_reader_peek_data_unchecked (const GstByteReader * reader)
{
  return (const guint8 *) (reader->data + reader->byte);
}

static inline const guint8 *
gst_byte_reader_get_data_unchecked (GstByteReader * reader, guint size)
{
  const guint8 *data;

  data = gst_byte_reader_peek_data_unchecked (reader);
  gst_byte_reader_skip_unchecked (reader, size);
  return data;
}

static inline guint8 *
gst_byte_reader_dup_data_unchecked (GstByteReader * reader, guint size)
{
  gconstpointer data = gst_byte_reader_get_data_unchecked (reader, size);
  return (guint8 *) g_memdup (data, size);
}

/* Unchecked variants that should not be used */
static inline guint
_gst_byte_reader_get_pos_unchecked (const GstByteReader * reader)
{
  return reader->byte;
}

static inline guint
_gst_byte_reader_get_remaining_unchecked (const GstByteReader * reader)
{
  return reader->size - reader->byte;
}

static inline guint
_gst_byte_reader_get_size_unchecked (const GstByteReader * reader)
{
  return reader->size;
}

/* inlined variants (do not use directly) */

static inline guint
_gst_byte_reader_get_remaining_inline (const GstByteReader * reader)
{
  g_return_val_if_fail (reader != NULL, 0);

  return _gst_byte_reader_get_remaining_unchecked (reader);
}

static inline guint
_gst_byte_reader_get_size_inline (const GstByteReader * reader)
{
  g_return_val_if_fail (reader != NULL, 0);

  return _gst_byte_reader_get_size_unchecked (reader);
}

#define __GST_BYTE_READER_GET_PEEK_BITS_INLINE(bits,type,name) \
\
static inline gboolean \
_gst_byte_reader_peek_##name##_inline (const GstByteReader * reader, type * val) \
{ \
  g_return_val_if_fail (reader != NULL, FALSE); \
  g_return_val_if_fail (val != NULL, FALSE); \
  \
  if (_gst_byte_reader_get_remaining_unchecked (reader) < (bits / 8)) \
    return FALSE; \
\
  *val = gst_byte_reader_peek_##name##_unchecked (reader); \
  return TRUE; \
} \
\
static inline gboolean \
_gst_byte_reader_get_##name##_inline (GstByteReader * reader, type * val) \
{ \
  g_return_val_if_fail (reader != NULL, FALSE); \
  g_return_val_if_fail (val != NULL, FALSE); \
  \
  if (_gst_byte_reader_get_remaining_unchecked (reader) < (bits / 8)) \
    return FALSE; \
\
  *val = gst_byte_reader_get_##name##_unchecked (reader); \
  return TRUE; \
}

__GST_BYTE_READER_GET_PEEK_BITS_INLINE(8,guint8,uint8)
__GST_BYTE_READER_GET_PEEK_BITS_INLINE(8,gint8,int8)

__GST_BYTE_READER_GET_PEEK_BITS_INLINE(16,guint16,uint16_le)
__GST_BYTE_READER_GET_PEEK_BITS_INLINE(16,guint16,uint16_be)
__GST_BYTE_READER_GET_PEEK_BITS_INLINE(16,gint16,int16_le)
__GST_BYTE_READER_GET_PEEK_BITS_INLINE(16,gint16,int16_be)

__GST_BYTE_READER_GET_PEEK_BITS_INLINE(32,guint32,uint32_le)
__GST_BYTE_READER_GET_PEEK_BITS_INLINE(32,guint32,uint32_be)
__GST_BYTE_READER_GET_PEEK_BITS_INLINE(32,gint32,int32_le)
__GST_BYTE_READER_GET_PEEK_BITS_INLINE(32,gint32,int32_be)

__GST_BYTE_READER_GET_PEEK_BITS_INLINE(24,guint32,uint24_le)
__GST_BYTE_READER_GET_PEEK_BITS_INLINE(24,guint32,uint24_be)
__GST_BYTE_READER_GET_PEEK_BITS_INLINE(24,gint32,int24_le)
__GST_BYTE_READER_GET_PEEK_BITS_INLINE(24,gint32,int24_be)

__GST_BYTE_READER_GET_PEEK_BITS_INLINE(64,guint64,uint64_le)
__GST_BYTE_READER_GET_PEEK_BITS_INLINE(64,guint64,uint64_be)
__GST_BYTE_READER_GET_PEEK_BITS_INLINE(64,gint64,int64_le)
__GST_BYTE_READER_GET_PEEK_BITS_INLINE(64,gint64,int64_be)

__GST_BYTE_READER_GET_PEEK_BITS_INLINE(32,gfloat,float32_le)
__GST_BYTE_READER_GET_PEEK_BITS_INLINE(32,gfloat,float32_be)
__GST_BYTE_READER_GET_PEEK_BITS_INLINE(64,gdouble,float64_le)
__GST_BYTE_READER_GET_PEEK_BITS_INLINE(64,gdouble,float64_be)

#undef __GST_BYTE_READER_GET_PEEK_BITS_INLINE

#ifndef GST_BYTE_READER_DISABLE_INLINES

#define gst_byte_reader_get_remaining(reader) \
    _gst_byte_reader_get_remaining_inline(reader)

#define gst_byte_reader_get_size(reader) \
    _gst_byte_reader_get_size_inline(reader)

#define gst_byte_reader_get_pos(reader) \
    _gst_byte_reader_get_pos_inline(reader)

/* we use defines here so we can add the G_LIKELY() */
#define gst_byte_reader_get_uint8(reader,val) \
    G_LIKELY(_gst_byte_reader_get_uint8_inline(reader,val))
#define gst_byte_reader_get_int8(reader,val) \
    G_LIKELY(_gst_byte_reader_get_int8_inline(reader,val))
#define gst_byte_reader_get_uint16_le(reader,val) \
    G_LIKELY(_gst_byte_reader_get_uint16_le_inline(reader,val))
#define gst_byte_reader_get_int16_le(reader,val) \
    G_LIKELY(_gst_byte_reader_get_int16_le_inline(reader,val))
#define gst_byte_reader_get_uint16_be(reader,val) \
    G_LIKELY(_gst_byte_reader_get_uint16_be_inline(reader,val))
#define gst_byte_reader_get_int16_be(reader,val) \
    G_LIKELY(_gst_byte_reader_get_int16_be_inline(reader,val))
#define gst_byte_reader_get_uint24_le(reader,val) \
    G_LIKELY(_gst_byte_reader_get_uint24_le_inline(reader,val))
#define gst_byte_reader_get_int24_le(reader,val) \
    G_LIKELY(_gst_byte_reader_get_int24_le_inline(reader,val))
#define gst_byte_reader_get_uint24_be(reader,val) \
    G_LIKELY(_gst_byte_reader_get_uint24_be_inline(reader,val))
#define gst_byte_reader_get_int24_be(reader,val) \
    G_LIKELY(_gst_byte_reader_get_int24_be_inline(reader,val))
#define gst_byte_reader_get_uint32_le(reader,val) \
    G_LIKELY(_gst_byte_reader_get_uint32_le_inline(reader,val))
#define gst_byte_reader_get_int32_le(reader,val) \
    G_LIKELY(_gst_byte_reader_get_int32_le_inline(reader,val))
#define gst_byte_reader_get_uint32_be(reader,val) \
    G_LIKELY(_gst_byte_reader_get_uint32_be_inline(reader,val))
#define gst_byte_reader_get_int32_be(reader,val) \
    G_LIKELY(_gst_byte_reader_get_int32_be_inline(reader,val))
#define gst_byte_reader_get_uint64_le(reader,val) \
    G_LIKELY(_gst_byte_reader_get_uint64_le_inline(reader,val))
#define gst_byte_reader_get_int64_le(reader,val) \
    G_LIKELY(_gst_byte_reader_get_int64_le_inline(reader,val))
#define gst_byte_reader_get_uint64_be(reader,val) \
    G_LIKELY(_gst_byte_reader_get_uint64_be_inline(reader,val))
#define gst_byte_reader_get_int64_be(reader,val) \
    G_LIKELY(_gst_byte_reader_get_int64_be_inline(reader,val))

#define gst_byte_reader_peek_uint8(reader,val) \
    G_LIKELY(_gst_byte_reader_peek_uint8_inline(reader,val))
#define gst_byte_reader_peek_int8(reader,val) \
    G_LIKELY(_gst_byte_reader_peek_int8_inline(reader,val))
#define gst_byte_reader_peek_uint16_le(reader,val) \
    G_LIKELY(_gst_byte_reader_peek_uint16_le_inline(reader,val))
#define gst_byte_reader_peek_int16_le(reader,val) \
    G_LIKELY(_gst_byte_reader_peek_int16_le_inline(reader,val))
#define gst_byte_reader_peek_uint16_be(reader,val) \
    G_LIKELY(_gst_byte_reader_peek_uint16_be_inline(reader,val))
#define gst_byte_reader_peek_int16_be(reader,val) \
    G_LIKELY(_gst_byte_reader_peek_int16_be_inline(reader,val))
#define gst_byte_reader_peek_uint24_le(reader,val) \
    G_LIKELY(_gst_byte_reader_peek_uint24_le_inline(reader,val))
#define gst_byte_reader_peek_int24_le(reader,val) \
    G_LIKELY(_gst_byte_reader_peek_int24_le_inline(reader,val))
#define gst_byte_reader_peek_uint24_be(reader,val) \
    G_LIKELY(_gst_byte_reader_peek_uint24_be_inline(reader,val))
#define gst_byte_reader_peek_int24_be(reader,val) \
    G_LIKELY(_gst_byte_reader_peek_int24_be_inline(reader,val))
#define gst_byte_reader_peek_uint32_le(reader,val) \
    G_LIKELY(_gst_byte_reader_peek_uint32_le_inline(reader,val))
#define gst_byte_reader_peek_int32_le(reader,val) \
    G_LIKELY(_gst_byte_reader_peek_int32_le_inline(reader,val))
#define gst_byte_reader_peek_uint32_be(reader,val) \
    G_LIKELY(_gst_byte_reader_peek_uint32_be_inline(reader,val))
#define gst_byte_reader_peek_int32_be(reader,val) \
    G_LIKELY(_gst_byte_reader_peek_int32_be_inline(reader,val))
#define gst_byte_reader_peek_uint64_le(reader,val) \
    G_LIKELY(_gst_byte_reader_peek_uint64_le_inline(reader,val))
#define gst_byte_reader_peek_int64_le(reader,val) \
    G_LIKELY(_gst_byte_reader_peek_int64_le_inline(reader,val))
#define gst_byte_reader_peek_uint64_be(reader,val) \
    G_LIKELY(_gst_byte_reader_peek_uint64_be_inline(reader,val))
#define gst_byte_reader_peek_int64_be(reader,val) \
    G_LIKELY(_gst_byte_reader_peek_int64_be_inline(reader,val))

#define gst_byte_reader_get_float32_le(reader,val) \
    G_LIKELY(_gst_byte_reader_get_float32_le_inline(reader,val))
#define gst_byte_reader_get_float32_be(reader,val) \
    G_LIKELY(_gst_byte_reader_get_float32_be_inline(reader,val))
#define gst_byte_reader_get_float64_le(reader,val) \
    G_LIKELY(_gst_byte_reader_get_float64_le_inline(reader,val))
#define gst_byte_reader_get_float64_be(reader,val) \
    G_LIKELY(_gst_byte_reader_get_float64_be_inline(reader,val))
#define gst_byte_reader_peek_float32_le(reader,val) \
    G_LIKELY(_gst_byte_reader_peek_float32_le_inline(reader,val))
#define gst_byte_reader_peek_float32_be(reader,val) \
    G_LIKELY(_gst_byte_reader_peek_float32_be_inline(reader,val))
#define gst_byte_reader_peek_float64_le(reader,val) \
    G_LIKELY(_gst_byte_reader_peek_float64_le_inline(reader,val))
#define gst_byte_reader_peek_float64_be(reader,val) \
    G_LIKELY(_gst_byte_reader_peek_float64_be_inline(reader,val))

#endif /* GST_BYTE_READER_DISABLE_INLINES */

static inline gboolean
_gst_byte_reader_dup_data_inline (GstByteReader * reader, guint size, guint8 ** val)
{
  g_return_val_if_fail (reader != NULL, FALSE);
  g_return_val_if_fail (val != NULL, FALSE);

  if (G_UNLIKELY (size > reader->size || _gst_byte_reader_get_remaining_inline (reader) < size))
    return FALSE;

  *val = gst_byte_reader_dup_data_unchecked (reader, size);
  return TRUE;
}

static inline gboolean
_gst_byte_reader_get_data_inline (GstByteReader * reader, guint size, const guint8 ** val)
{
  g_return_val_if_fail (reader != NULL, FALSE);
  g_return_val_if_fail (val != NULL, FALSE);

  if (G_UNLIKELY (size > reader->size || _gst_byte_reader_get_remaining_inline (reader) < size))
    return FALSE;

  *val = gst_byte_reader_get_data_unchecked (reader, size);
  return TRUE;
}

static inline gboolean
_gst_byte_reader_peek_data_inline (const GstByteReader * reader, guint size, const guint8 ** val)
{
  g_return_val_if_fail (reader != NULL, FALSE);
  g_return_val_if_fail (val != NULL, FALSE);

  if (G_UNLIKELY (size > reader->size || _gst_byte_reader_get_remaining_inline (reader) < size))
    return FALSE;

  *val = gst_byte_reader_peek_data_unchecked (reader);
  return TRUE;
}

static inline guint
_gst_byte_reader_get_pos_inline (const GstByteReader * reader)
{
  g_return_val_if_fail (reader != NULL, 0);

  return _gst_byte_reader_get_pos_unchecked (reader);
}

static inline gboolean
_gst_byte_reader_skip_inline (GstByteReader * reader, guint nbytes)
{
  g_return_val_if_fail (reader != NULL, FALSE);

  if (G_UNLIKELY (_gst_byte_reader_get_remaining_unchecked (reader) < nbytes))
    return FALSE;

  reader->byte += nbytes;
  return TRUE;
}

#ifndef GST_BYTE_READER_DISABLE_INLINES

#define gst_byte_reader_dup_data(reader,size,val) \
    G_LIKELY(_gst_byte_reader_dup_data_inline(reader,size,val))
#define gst_byte_reader_get_data(reader,size,val) \
    G_LIKELY(_gst_byte_reader_get_data_inline(reader,size,val))
#define gst_byte_reader_peek_data(reader,size,val) \
    G_LIKELY(_gst_byte_reader_peek_data_inline(reader,size,val))
#define gst_byte_reader_skip(reader,nbytes) \
    G_LIKELY(_gst_byte_reader_skip_inline(reader,nbytes))

#endif /* GST_BYTE_READER_DISABLE_INLINES */

G_END_DECLS

#endif /* __GST_BYTE_READER_H__ */<|MERGE_RESOLUTION|>--- conflicted
+++ resolved
@@ -46,8 +46,7 @@
   gpointer _gst_reserved[GST_PADDING];
 } GstByteReader;
 
-<<<<<<< HEAD
-GstByteReader * gst_byte_reader_new             (const guint8 *data, guint size);
+GstByteReader * gst_byte_reader_new             (const guint8 *data, guint size) G_GNUC_MALLOC;
 void            gst_byte_reader_free            (GstByteReader *reader);
 
 void            gst_byte_reader_init            (GstByteReader *reader, const guint8 *data, guint size);
@@ -112,75 +111,6 @@
 gboolean        gst_byte_reader_dup_data        (GstByteReader * reader, guint size, guint8       ** val);
 gboolean        gst_byte_reader_get_data        (GstByteReader * reader, guint size, const guint8 ** val);
 gboolean        gst_byte_reader_peek_data       (const GstByteReader * reader, guint size, const guint8 ** val);
-=======
-GstByteReader * gst_byte_reader_new (const guint8 *data, guint size) G_GNUC_MALLOC;
-GstByteReader * gst_byte_reader_new_from_buffer (const GstBuffer *buffer) G_GNUC_MALLOC;
-void gst_byte_reader_free (GstByteReader *reader);
-
-void gst_byte_reader_init (GstByteReader *reader, const guint8 *data, guint size);
-void gst_byte_reader_init_from_buffer (GstByteReader *reader, const GstBuffer *buffer);
-
-gboolean gst_byte_reader_set_pos (GstByteReader *reader, guint pos);
-
-guint gst_byte_reader_get_pos (const GstByteReader *reader);
-guint gst_byte_reader_get_remaining (const GstByteReader *reader);
-
-guint gst_byte_reader_get_size (const GstByteReader *reader);
-
-gboolean gst_byte_reader_skip (GstByteReader *reader, guint nbytes);
-
-gboolean gst_byte_reader_get_uint8 (GstByteReader *reader, guint8 *val);
-gboolean gst_byte_reader_get_int8 (GstByteReader *reader, gint8 *val);
-gboolean gst_byte_reader_get_uint16_le (GstByteReader *reader, guint16 *val);
-gboolean gst_byte_reader_get_int16_le (GstByteReader *reader, gint16 *val);
-gboolean gst_byte_reader_get_uint16_be (GstByteReader *reader, guint16 *val);
-gboolean gst_byte_reader_get_int16_be (GstByteReader *reader, gint16 *val);
-gboolean gst_byte_reader_get_uint24_le (GstByteReader *reader, guint32 *val);
-gboolean gst_byte_reader_get_int24_le (GstByteReader *reader, gint32 *val);
-gboolean gst_byte_reader_get_uint24_be (GstByteReader *reader, guint32 *val);
-gboolean gst_byte_reader_get_int24_be (GstByteReader *reader, gint32 *val);
-gboolean gst_byte_reader_get_uint32_le (GstByteReader *reader, guint32 *val);
-gboolean gst_byte_reader_get_int32_le (GstByteReader *reader, gint32 *val);
-gboolean gst_byte_reader_get_uint32_be (GstByteReader *reader, guint32 *val);
-gboolean gst_byte_reader_get_int32_be (GstByteReader *reader, gint32 *val);
-gboolean gst_byte_reader_get_uint64_le (GstByteReader *reader, guint64 *val);
-gboolean gst_byte_reader_get_int64_le (GstByteReader *reader, gint64 *val);
-gboolean gst_byte_reader_get_uint64_be (GstByteReader *reader, guint64 *val);
-gboolean gst_byte_reader_get_int64_be (GstByteReader *reader, gint64 *val);
-
-gboolean gst_byte_reader_peek_uint8 (const GstByteReader *reader, guint8 *val);
-gboolean gst_byte_reader_peek_int8 (const GstByteReader *reader, gint8 *val);
-gboolean gst_byte_reader_peek_uint16_le (const GstByteReader *reader, guint16 *val);
-gboolean gst_byte_reader_peek_int16_le (const GstByteReader *reader, gint16 *val);
-gboolean gst_byte_reader_peek_uint16_be (const GstByteReader *reader, guint16 *val);
-gboolean gst_byte_reader_peek_int16_be (const GstByteReader *reader, gint16 *val);
-gboolean gst_byte_reader_peek_uint24_le (const GstByteReader *reader, guint32 *val);
-gboolean gst_byte_reader_peek_int24_le (const GstByteReader *reader, gint32 *val);
-gboolean gst_byte_reader_peek_uint24_be (const GstByteReader *reader, guint32 *val);
-gboolean gst_byte_reader_peek_int24_be (const GstByteReader *reader, gint32 *val);
-gboolean gst_byte_reader_peek_uint32_le (const GstByteReader *reader, guint32 *val);
-gboolean gst_byte_reader_peek_int32_le (const GstByteReader *reader, gint32 *val);
-gboolean gst_byte_reader_peek_uint32_be (const GstByteReader *reader, guint32 *val);
-gboolean gst_byte_reader_peek_int32_be (const GstByteReader *reader, gint32 *val);
-gboolean gst_byte_reader_peek_uint64_le (const GstByteReader *reader, guint64 *val);
-gboolean gst_byte_reader_peek_int64_le (const GstByteReader *reader, gint64 *val);
-gboolean gst_byte_reader_peek_uint64_be (const GstByteReader *reader, guint64 *val);
-gboolean gst_byte_reader_peek_int64_be (const GstByteReader *reader, gint64 *val);
-
-gboolean gst_byte_reader_get_float32_le (GstByteReader *reader, gfloat *val);
-gboolean gst_byte_reader_get_float32_be (GstByteReader *reader, gfloat *val);
-gboolean gst_byte_reader_get_float64_le (GstByteReader *reader, gdouble *val);
-gboolean gst_byte_reader_get_float64_be (GstByteReader *reader, gdouble *val);
-
-gboolean gst_byte_reader_peek_float32_le (const GstByteReader *reader, gfloat *val);
-gboolean gst_byte_reader_peek_float32_be (const GstByteReader *reader, gfloat *val);
-gboolean gst_byte_reader_peek_float64_le (const GstByteReader *reader, gdouble *val);
-gboolean gst_byte_reader_peek_float64_be (const GstByteReader *reader, gdouble *val);
-
-gboolean gst_byte_reader_dup_data  (GstByteReader * reader, guint size, guint8       ** val);
-gboolean gst_byte_reader_get_data  (GstByteReader * reader, guint size, const guint8 ** val);
-gboolean gst_byte_reader_peek_data (const GstByteReader * reader, guint size, const guint8 ** val);
->>>>>>> 4d2cb748
 
 #define gst_byte_reader_dup_string(reader,str) \
     gst_byte_reader_dup_string_utf8(reader,str)
