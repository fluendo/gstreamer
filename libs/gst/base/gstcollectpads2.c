/* GStreamer
 * Copyright (C) 2005 Wim Taymans <wim@fluendo.com>
 * Copyright (C) 2008 Mark Nauwelaerts <mnauw@users.sourceforge.net>
 * Copyright (C) 2010 Sebastian Dröge <sebastian.droege@collabora.co.uk>
 *
 * gstcollectpads2.c:
 *
 * This library is free software; you can redistribute it and/or
 * modify it under the terms of the GNU Library General Public
 * License as published by the Free Software Foundation; either
 * version 2 of the License, or (at your option) any later version.
 *
 * This library is distributed in the hope that it will be useful,
 * but WITHOUT ANY WARRANTY; without even the implied warranty of
 * MERCHANTABILITY or FITNESS FOR A PARTICULAR PURPOSE.  See the GNU
 * Library General Public License for more details.
 *
 * You should have received a copy of the GNU Library General Public
 * License along with this library; if not, write to the
 * Free Software Foundation, Inc., 59 Temple Place - Suite 330,
 * Boston, MA 02111-1307, USA.
 */
/**
 * SECTION:gstcollectpads2
 * @short_description: manages a set of pads that operate in collect mode
 * @see_also:
 *
 * Manages a set of pads that operate in collect mode. This means that control
 * is given to the manager of this object when all pads have data.
 * <itemizedlist>
 *   <listitem><para>
 *     Collectpads are created with gst_collect_pads2_new(). A callback should then
 *     be installed with gst_collect_pads2_set_function ().
 *   </para></listitem>
 *   <listitem><para>
 *     Pads are added to the collection with gst_collect_pads2_add_pad()/
 *     gst_collect_pads2_remove_pad(). The pad
 *     has to be a sinkpad. The chain and event functions of the pad are
 *     overridden. The element_private of the pad is used to store
 *     private information for the collectpads.
 *   </para></listitem>
 *   <listitem><para>
 *     For each pad, data is queued in the _chain function or by
 *     performing a pull_range.
 *   </para></listitem>
 *   <listitem><para>
 *     When data is queued on all pads in waiting mode, the callback function is called.
 *   </para></listitem>
 *   <listitem><para>
 *     Data can be dequeued from the pad with the gst_collect_pads2_pop() method.
 *     One can peek at the data with the gst_collect_pads2_peek() function.
 *     These functions will return NULL if the pad received an EOS event. When all
 *     pads return NULL from a gst_collect_pads2_peek(), the element can emit an EOS
 *     event itself.
 *   </para></listitem>
 *   <listitem><para>
 *     Data can also be dequeued in byte units using the gst_collect_pads2_available(),
 *     gst_collect_pads2_read() and gst_collect_pads2_flush() calls.
 *   </para></listitem>
 *   <listitem><para>
 *     Elements should call gst_collect_pads2_start() and gst_collect_pads2_stop() in
 *     their state change functions to start and stop the processing of the collectpads.
 *     The gst_collect_pads2_stop() call should be called before calling the parent
 *     element state change function in the PAUSED_TO_READY state change to ensure
 *     no pad is blocked and the element can finish streaming.
 *   </para></listitem>
 *   <listitem><para>
 *     gst_collect_pads2_collect() and gst_collect_pads2_collect_range() can be used by
 *     elements that start a #GstTask to drive the collect_pads2. This feature is however
 *     not yet implemented.
 *   </para></listitem>
 *   <listitem><para>
 *     gst_collect_pads2_set_waiting() sets a pad to waiting or non-waiting mode.
 *     CollectPads element is not waiting for data to be collected on non-waiting pads.
 *     Thus these pads may but need not have data when the callback is called.
 *     All pads are in waiting mode by default.
 *   </para></listitem>
 * </itemizedlist>
 *
 * Last reviewed on 2011-10-28 (0.10.36)
 *
 * Since: 0.10.36
 */

#ifdef HAVE_CONFIG_H
#  include "config.h"
#endif

#include <gst/gst_private.h>

#include "gstcollectpads2.h"

#include "../../../gst/glib-compat-private.h"

GST_DEBUG_CATEGORY_STATIC (collect_pads2_debug);
#define GST_CAT_DEFAULT collect_pads2_debug

#define parent_class gst_collect_pads2_parent_class
G_DEFINE_TYPE (GstCollectPads2, gst_collect_pads2, GST_TYPE_OBJECT);

struct _GstCollectData2Private
{
  /* refcounting for struct, and destroy callback */
  GstCollectData2DestroyNotify destroy_notify;
  gint refcount;
};

struct _GstCollectPads2Private
{
  /* with LOCK and/or STREAM_LOCK */
  gboolean started;

  /* with STREAM_LOCK */
  guint32 cookie;               /* @data list cookie */
  guint numpads;                /* number of pads in @data */
  guint queuedpads;             /* number of pads with a buffer */
  guint eospads;                /* number of pads that are EOS */
  GstClockTime earliest_time;   /* Current earliest time */
  GstCollectData2 *earliest_data;       /* Pad data for current earliest time */

  /* with LOCK */
  GSList *pad_list;             /* updated pad list */
  guint32 pad_cookie;           /* updated cookie */

  GstCollectPads2Function func; /* function and user_data for callback */
  gpointer user_data;
  GstCollectPads2BufferFunction buffer_func;    /* function and user_data for buffer callback */
  gpointer buffer_user_data;
  GstCollectPads2CompareFunction compare_func;
  gpointer compare_user_data;
  GstCollectPads2EventFunction event_func;      /* function and data for event callback */
  gpointer event_user_data;
  GstCollectPads2QueryFunction query_func;
  gpointer query_user_data;
  GstCollectPads2ClipFunction clip_func;
  gpointer clip_user_data;

  /* no other lock needed */
  GMutex evt_lock;              /* these make up sort of poor man's event signaling */
  GCond evt_cond;
  guint32 evt_cookie;
};

static void gst_collect_pads2_clear (GstCollectPads2 * pads,
    GstCollectData2 * data);
static GstFlowReturn gst_collect_pads2_chain (GstPad * pad, GstObject * parent,
    GstBuffer * buffer);
static gboolean gst_collect_pads2_event (GstPad * pad, GstObject * parent,
    GstEvent * event);
static gboolean gst_collect_pads2_query (GstPad * pad, GstObject * parent,
    GstQuery * query);
static void gst_collect_pads2_finalize (GObject * object);
static GstFlowReturn gst_collect_pads2_default_collected (GstCollectPads2 *
    pads, gpointer user_data);
static gint gst_collect_pads2_default_compare_func (GstCollectPads2 * pads,
    GstCollectData2 * data1, GstClockTime timestamp1, GstCollectData2 * data2,
    GstClockTime timestamp2, gpointer user_data);
static gboolean gst_collect_pads2_recalculate_full (GstCollectPads2 * pads);
static void ref_data (GstCollectData2 * data);
static void unref_data (GstCollectData2 * data);

static gboolean gst_collect_pads2_event_default_internal (GstCollectPads2 *
    pads, GstCollectData2 * data, GstEvent * event, gpointer user_data);
static gboolean gst_collect_pads2_query_default_internal (GstCollectPads2 *
    pads, GstCollectData2 * data, GstQuery * query, gpointer user_data);


/* Some properties are protected by LOCK, others by STREAM_LOCK
 * However, manipulating either of these partitions may require
 * to signal/wake a _WAIT, so use a separate (sort of) event to prevent races
 * Alternative implementations are possible, e.g. some low-level re-implementing
 * of the 2 above locks to drop both of them atomically when going into _WAIT.
 */
#define GST_COLLECT_PADS2_GET_EVT_COND(pads) (&((GstCollectPads2 *)pads)->priv->evt_cond)
#define GST_COLLECT_PADS2_GET_EVT_LOCK(pads) (&((GstCollectPads2 *)pads)->priv->evt_lock)
#define GST_COLLECT_PADS2_EVT_WAIT(pads, cookie) G_STMT_START {    \
  g_mutex_lock (GST_COLLECT_PADS2_GET_EVT_LOCK (pads));            \
  /* should work unless a lot of event'ing and thread starvation */\
  while (cookie == ((GstCollectPads2 *) pads)->priv->evt_cookie)         \
    g_cond_wait (GST_COLLECT_PADS2_GET_EVT_COND (pads),            \
        GST_COLLECT_PADS2_GET_EVT_LOCK (pads));                    \
  cookie = ((GstCollectPads2 *) pads)->priv->evt_cookie;                 \
  g_mutex_unlock (GST_COLLECT_PADS2_GET_EVT_LOCK (pads));          \
} G_STMT_END
#define GST_COLLECT_PADS2_EVT_WAIT_TIMED(pads, cookie, timeout) G_STMT_START { \
  GTimeVal __tv; \
  \
  g_get_current_time (&tv); \
  g_time_val_add (&tv, timeout); \
  \
  g_mutex_lock (GST_COLLECT_PADS2_GET_EVT_LOCK (pads));            \
  /* should work unless a lot of event'ing and thread starvation */\
  while (cookie == ((GstCollectPads2 *) pads)->priv->evt_cookie)         \
    g_cond_timed_wait (GST_COLLECT_PADS2_GET_EVT_COND (pads),            \
        GST_COLLECT_PADS2_GET_EVT_LOCK (pads), &tv);                    \
  cookie = ((GstCollectPads2 *) pads)->priv->evt_cookie;                 \
  g_mutex_unlock (GST_COLLECT_PADS2_GET_EVT_LOCK (pads));          \
} G_STMT_END
#define GST_COLLECT_PADS2_EVT_BROADCAST(pads) G_STMT_START {       \
  g_mutex_lock (GST_COLLECT_PADS2_GET_EVT_LOCK (pads));            \
  /* never mind wrap-around */                                     \
  ++(((GstCollectPads2 *) pads)->priv->evt_cookie);                      \
  g_cond_broadcast (GST_COLLECT_PADS2_GET_EVT_COND (pads));        \
  g_mutex_unlock (GST_COLLECT_PADS2_GET_EVT_LOCK (pads));          \
} G_STMT_END
#define GST_COLLECT_PADS2_EVT_INIT(cookie) G_STMT_START {          \
  g_mutex_lock (GST_COLLECT_PADS2_GET_EVT_LOCK (pads));            \
  cookie = ((GstCollectPads2 *) pads)->priv->evt_cookie;                 \
  g_mutex_unlock (GST_COLLECT_PADS2_GET_EVT_LOCK (pads));          \
} G_STMT_END

static void
gst_collect_pads2_class_init (GstCollectPads2Class * klass)
{
  GObjectClass *gobject_class = (GObjectClass *) klass;

  g_type_class_add_private (klass, sizeof (GstCollectPads2Private));

  GST_DEBUG_CATEGORY_INIT (collect_pads2_debug, "collectpads2", 0,
      "GstCollectPads2");

  gobject_class->finalize = GST_DEBUG_FUNCPTR (gst_collect_pads2_finalize);
}

static void
gst_collect_pads2_init (GstCollectPads2 * pads)
{
  pads->priv =
      G_TYPE_INSTANCE_GET_PRIVATE (pads, GST_TYPE_COLLECT_PADS2,
      GstCollectPads2Private);

  pads->data = NULL;
  pads->priv->cookie = 0;
  pads->priv->numpads = 0;
  pads->priv->queuedpads = 0;
  pads->priv->eospads = 0;
  pads->priv->started = FALSE;

  g_rec_mutex_init (&pads->stream_lock);

  pads->priv->func = gst_collect_pads2_default_collected;
  pads->priv->user_data = NULL;
  pads->priv->event_func = NULL;
  pads->priv->event_user_data = NULL;

  /* members for default muxing */
  pads->priv->buffer_func = NULL;
  pads->priv->buffer_user_data = NULL;
  pads->priv->compare_func = gst_collect_pads2_default_compare_func;
  pads->priv->compare_user_data = NULL;
  pads->priv->earliest_data = NULL;
  pads->priv->earliest_time = GST_CLOCK_TIME_NONE;

  pads->priv->event_func = gst_collect_pads2_event_default_internal;
  pads->priv->query_func = gst_collect_pads2_query_default_internal;

  /* members to manage the pad list */
  pads->priv->pad_cookie = 0;
  pads->priv->pad_list = NULL;

  /* members for event */
  g_mutex_init (&pads->priv->evt_lock);
  g_cond_init (&pads->priv->evt_cond);
  pads->priv->evt_cookie = 0;
}

static void
gst_collect_pads2_finalize (GObject * object)
{
  GstCollectPads2 *pads = GST_COLLECT_PADS2 (object);

  GST_DEBUG_OBJECT (object, "finalize");

  g_rec_mutex_clear (&pads->stream_lock);

  g_cond_clear (&pads->priv->evt_cond);
  g_mutex_clear (&pads->priv->evt_lock);

  /* Remove pads and free pads list */
  g_slist_foreach (pads->priv->pad_list, (GFunc) unref_data, NULL);
  g_slist_foreach (pads->data, (GFunc) unref_data, NULL);
  g_slist_free (pads->data);
  g_slist_free (pads->priv->pad_list);

  G_OBJECT_CLASS (parent_class)->finalize (object);
}

/**
 * gst_collect_pads2_new:
 *
 * Create a new instance of #GstCollectsPads.
 *
 * MT safe.
 *
 * Returns: (transfer full): a new #GstCollectPads2, or NULL in case of an error.
 *
 * Since: 0.10.36
 */
GstCollectPads2 *
gst_collect_pads2_new (void)
{
  GstCollectPads2 *newcoll;

  newcoll = g_object_new (GST_TYPE_COLLECT_PADS2, NULL);

  return newcoll;
}

/* Must be called with GstObject lock! */
static void
gst_collect_pads2_set_buffer_function_locked (GstCollectPads2 * pads,
    GstCollectPads2BufferFunction func, gpointer user_data)
{
  pads->priv->buffer_func = func;
  pads->priv->buffer_user_data = user_data;
}

/**
 * gst_collect_pads2_set_buffer_function:
 * @pads: the collectpads to use
 * @func: the function to set
 * @user_data: (closure): user data passed to the function
 *
 * Set the callback function and user data that will be called with
 * the oldest buffer when all pads have been collected.
 *
 * MT safe.
 *
 * Since: 0.10.36
 */
void
gst_collect_pads2_set_buffer_function (GstCollectPads2 * pads,
    GstCollectPads2BufferFunction func, gpointer user_data)
{
  g_return_if_fail (pads != NULL);
  g_return_if_fail (GST_IS_COLLECT_PADS2 (pads));

  GST_OBJECT_LOCK (pads);
  gst_collect_pads2_set_buffer_function_locked (pads, func, user_data);
  GST_OBJECT_UNLOCK (pads);
}

/**
 * gst_collect_pads2_set_compare_function:
 * @pads: the pads to use
 * @func: the function to set
 * @user_data: (closure): user data passed to the function
 *
 * Set the timestamp comparison function.
 *
 * MT safe.
 *
 * Since: 0.10.36
 */
/* NOTE allowing to change comparison seems not advisable;
no known use-case, and collaboration with default algorithm is unpredictable.
If custom compairing/operation is needed, just use a collect function of
your own */
void
gst_collect_pads2_set_compare_function (GstCollectPads2 * pads,
    GstCollectPads2CompareFunction func, gpointer user_data)
{
  g_return_if_fail (pads != NULL);
  g_return_if_fail (GST_IS_COLLECT_PADS2 (pads));

  GST_OBJECT_LOCK (pads);
  pads->priv->compare_func = func;
  pads->priv->compare_user_data = user_data;
  GST_OBJECT_UNLOCK (pads);
}

/**
 * gst_collect_pads2_set_function:
 * @pads: the collectspads to use
 * @func: the function to set
 * @user_data: user data passed to the function
 *
 * CollectPads provides a default collection algorithm that will determine
 * the oldest buffer available on all of its pads, and then delegate
 * to a configured callback.
 * However, if circumstances are more complicated and/or more control
 * is desired, this sets a callback that will be invoked instead when
 * all the pads added to the collection have buffers queued.
 * Evidently, this callback is not compatible with
 * gst_collect_pads2_set_buffer_function() callback.
 * If this callback is set, the former will be unset.
 *
 * MT safe.
 *
 * Since: 0.10.36
 */
void
gst_collect_pads2_set_function (GstCollectPads2 * pads,
    GstCollectPads2Function func, gpointer user_data)
{
  g_return_if_fail (pads != NULL);
  g_return_if_fail (GST_IS_COLLECT_PADS2 (pads));

  GST_OBJECT_LOCK (pads);
  pads->priv->func = func;
  pads->priv->user_data = user_data;
  gst_collect_pads2_set_buffer_function_locked (pads, NULL, NULL);
  GST_OBJECT_UNLOCK (pads);
}

static void
ref_data (GstCollectData2 * data)
{
  g_assert (data != NULL);

  g_atomic_int_inc (&(data->priv->refcount));
}

static void
unref_data (GstCollectData2 * data)
{
  g_assert (data != NULL);
  g_assert (data->priv->refcount > 0);

  if (!g_atomic_int_dec_and_test (&(data->priv->refcount)))
    return;

  if (data->priv->destroy_notify)
    data->priv->destroy_notify (data);

  g_object_unref (data->pad);
  if (data->buffer) {
    gst_buffer_unref (data->buffer);
  }
  g_free (data->priv);
  g_free (data);
}

/**
 * gst_collect_pads2_set_event_function:
 * @pads: the collectspads to use
 * @func: the function to set
 * @user_data: user data passed to the function
 *
 * Set the event callback function and user data that will be called when
 * collectpads has received an event originating from one of the collected
 * pads.  If the event being processed is a serialized one, this callback is
 * called with @pads STREAM_LOCK held, otherwise not.  As this lock should be
 * held when calling a number of CollectPads functions, it should be acquired
 * if so (unusually) needed.
 *
 * MT safe.
 *
 * Since: 0.10.36
 */
void
gst_collect_pads2_set_event_function (GstCollectPads2 * pads,
    GstCollectPads2EventFunction func, gpointer user_data)
{
  g_return_if_fail (pads != NULL);
  g_return_if_fail (GST_IS_COLLECT_PADS2 (pads));

  GST_OBJECT_LOCK (pads);
  pads->priv->event_func = func;
  pads->priv->event_user_data = user_data;
  GST_OBJECT_UNLOCK (pads);
}

/**
 * gst_collect_pads2_set_query_function:
 * @pads: the collectspads to use
 * @func: the function to set
 * @user_data: user data passed to the function
 *
 * Set the query callback function and user data that will be called after
 * collectpads has received a query originating from one of the collected
 * pads.  If the query being processed is a serialized one, this callback is
 * called with @pads STREAM_LOCK held, otherwise not.  As this lock should be
 * held when calling a number of CollectPads functions, it should be acquired
 * if so (unusually) needed.
 *
 * MT safe.
 *
 * Since: 0.10.36
 */
void
gst_collect_pads2_set_query_function (GstCollectPads2 * pads,
    GstCollectPads2QueryFunction func, gpointer user_data)
{
  g_return_if_fail (pads != NULL);
  g_return_if_fail (GST_IS_COLLECT_PADS2 (pads));

  GST_OBJECT_LOCK (pads);
  pads->priv->query_func = func;
  pads->priv->query_user_data = user_data;
  GST_OBJECT_UNLOCK (pads);
}

/**
* gst_collect_pads2_clip_running_time:
* @pads: the collectspads to use
* @cdata: collect data of corresponding pad
* @buf: buffer being clipped
* @outbuf: output buffer with running time, or NULL if clipped
* @user_data: user data (unused)
*
* Convenience clipping function that converts incoming buffer's timestamp
* to running time, or clips the buffer if outside configured segment.
*
* Since: 0.10.37
*/
GstFlowReturn
gst_collect_pads2_clip_running_time (GstCollectPads2 * pads,
    GstCollectData2 * cdata, GstBuffer * buf, GstBuffer ** outbuf,
    gpointer user_data)
{
  GstClockTime time;

  *outbuf = buf;
  time = GST_BUFFER_TIMESTAMP (buf);

  /* invalid left alone and passed */
  if (G_LIKELY (GST_CLOCK_TIME_IS_VALID (time))) {
    time = gst_segment_to_running_time (&cdata->segment, GST_FORMAT_TIME, time);
    if (G_UNLIKELY (!GST_CLOCK_TIME_IS_VALID (time))) {
      GST_DEBUG_OBJECT (cdata->pad, "clipping buffer on pad outside segment");
      gst_buffer_unref (buf);
      *outbuf = NULL;
    } else {
      GST_LOG_OBJECT (cdata->pad, "buffer ts %" GST_TIME_FORMAT " -> %"
          GST_TIME_FORMAT " running time",
          GST_TIME_ARGS (GST_BUFFER_TIMESTAMP (buf)), GST_TIME_ARGS (time));
      *outbuf = gst_buffer_make_writable (buf);
      GST_BUFFER_TIMESTAMP (*outbuf) = time;
    }
  }

  return GST_FLOW_OK;
}

 /**
 * gst_collect_pads2_set_clip_function:
 * @pads: the collectspads to use
 * @clipfunc: clip function to install
 * @user_data: user data to pass to @clip_func
 *
 * Install a clipping function that is called right after a buffer is received
 * on a pad managed by @pads. See #GstCollectPad2ClipFunction for more info.
 *
 * Since: 0.10.36
 */
void
gst_collect_pads2_set_clip_function (GstCollectPads2 * pads,
    GstCollectPads2ClipFunction clipfunc, gpointer user_data)
{
  g_return_if_fail (pads != NULL);
  g_return_if_fail (GST_IS_COLLECT_PADS2 (pads));

  pads->priv->clip_func = clipfunc;
  pads->priv->clip_user_data = user_data;
}

/**
 * gst_collect_pads2_add_pad:
 * @pads: the collectspads to use
 * @pad: (transfer none): the pad to add
 * @size: the size of the returned #GstCollectData2 structure
 *
 * Add a pad to the collection of collect pads. The pad has to be
 * a sinkpad. The refcount of the pad is incremented. Use
 * gst_collect_pads2_remove_pad() to remove the pad from the collection
 * again.
 *
 * You specify a size for the returned #GstCollectData2 structure
 * so that you can use it to store additional information.
 *
 * The pad will be automatically activated in push mode when @pads is
 * started.
 *
 * This function calls gst_collect_pads2_add_pad_full() passing a value of NULL
 * for destroy_notify and TRUE for locked.
 *
 * MT safe.
 *
 * Returns: a new #GstCollectData2 to identify the new pad. Or NULL
 *   if wrong parameters are supplied.
 *
 * Since: 0.10.36
 */
GstCollectData2 *
gst_collect_pads2_add_pad (GstCollectPads2 * pads, GstPad * pad, guint size)
{
  return gst_collect_pads2_add_pad_full (pads, pad, size, NULL, TRUE);
}

/**
 * gst_collect_pads2_add_pad_full:
 * @pads: the collectspads to use
 * @pad: (transfer none): the pad to add
 * @size: the size of the returned #GstCollectData2 structure
 * @destroy_notify: function to be called before the returned #GstCollectData2
 * structure is freed
 * @lock: whether to lock this pad in usual waiting state
 *
 * Add a pad to the collection of collect pads. The pad has to be
 * a sinkpad. The refcount of the pad is incremented. Use
 * gst_collect_pads2_remove_pad() to remove the pad from the collection
 * again.
 *
 * You specify a size for the returned #GstCollectData2 structure
 * so that you can use it to store additional information.
 *
 * You can also specify a #GstCollectData2DestroyNotify that will be called
 * just before the #GstCollectData2 structure is freed. It is passed the
 * pointer to the structure and should free any custom memory and resources
 * allocated for it.
 *
 * Keeping a pad locked in waiting state is only relevant when using
 * the default collection algorithm (providing the oldest buffer).
 * It ensures a buffer must be available on this pad for a collection
 * to take place.  This is of typical use to a muxer element where
 * non-subtitle streams should always be in waiting state,
 * e.g. to assure that caps information is available on all these streams
 * when initial headers have to be written.
 *
 * The pad will be automatically activated in push mode when @pads is
 * started.
 *
 * MT safe.
 *
 * Since: 0.10.36
 *
 * Returns: a new #GstCollectData2 to identify the new pad. Or NULL
 *   if wrong parameters are supplied.
 */
GstCollectData2 *
gst_collect_pads2_add_pad_full (GstCollectPads2 * pads, GstPad * pad,
    guint size, GstCollectData2DestroyNotify destroy_notify, gboolean lock)
{
  GstCollectData2 *data;

  g_return_val_if_fail (pads != NULL, NULL);
  g_return_val_if_fail (GST_IS_COLLECT_PADS2 (pads), NULL);
  g_return_val_if_fail (pad != NULL, NULL);
  g_return_val_if_fail (GST_PAD_IS_SINK (pad), NULL);
  g_return_val_if_fail (size >= sizeof (GstCollectData2), NULL);

  GST_DEBUG_OBJECT (pads, "adding pad %s:%s", GST_DEBUG_PAD_NAME (pad));

  data = g_malloc0 (size);
  data->priv = g_new0 (GstCollectData2Private, 1);
  data->collect = pads;
  data->pad = gst_object_ref (pad);
  data->buffer = NULL;
  data->pos = 0;
  gst_segment_init (&data->segment, GST_FORMAT_UNDEFINED);
  data->state = GST_COLLECT_PADS2_STATE_WAITING;
  data->state |= lock ? GST_COLLECT_PADS2_STATE_LOCKED : 0;
  data->priv->refcount = 1;
  data->priv->destroy_notify = destroy_notify;

  GST_OBJECT_LOCK (pads);
  GST_OBJECT_LOCK (pad);
  gst_pad_set_element_private (pad, data);
  GST_OBJECT_UNLOCK (pad);
  pads->priv->pad_list = g_slist_append (pads->priv->pad_list, data);
  gst_pad_set_chain_function (pad, GST_DEBUG_FUNCPTR (gst_collect_pads2_chain));
  gst_pad_set_event_function (pad, GST_DEBUG_FUNCPTR (gst_collect_pads2_event));
  gst_pad_set_query_function (pad, GST_DEBUG_FUNCPTR (gst_collect_pads2_query));
  /* backward compat, also add to data if stopped, so that the element already
   * has this in the public data list before going PAUSED (typically)
   * this can only be done when we are stopped because we don't take the
   * STREAM_LOCK to protect the pads->data list. */
  if (!pads->priv->started) {
    pads->data = g_slist_append (pads->data, data);
    ref_data (data);
  }
  /* activate the pad when needed */
  if (pads->priv->started)
    gst_pad_set_active (pad, TRUE);
  pads->priv->pad_cookie++;
  GST_OBJECT_UNLOCK (pads);

  return data;
}

static gint
find_pad (GstCollectData2 * data, GstPad * pad)
{
  if (data->pad == pad)
    return 0;
  return 1;
}

/**
 * gst_collect_pads2_remove_pad:
 * @pads: the collectspads to use
 * @pad: (transfer none): the pad to remove
 *
 * Remove a pad from the collection of collect pads. This function will also
 * free the #GstCollectData2 and all the resources that were allocated with
 * gst_collect_pads2_add_pad().
 *
 * The pad will be deactivated automatically when @pads is stopped.
 *
 * MT safe.
 *
 * Returns: %TRUE if the pad could be removed.
 *
 * Since: 0.10.36
 */
gboolean
gst_collect_pads2_remove_pad (GstCollectPads2 * pads, GstPad * pad)
{
  GstCollectData2 *data;
  GSList *list;

  g_return_val_if_fail (pads != NULL, FALSE);
  g_return_val_if_fail (GST_IS_COLLECT_PADS2 (pads), FALSE);
  g_return_val_if_fail (pad != NULL, FALSE);
  g_return_val_if_fail (GST_IS_PAD (pad), FALSE);

  GST_DEBUG_OBJECT (pads, "removing pad %s:%s", GST_DEBUG_PAD_NAME (pad));

  GST_OBJECT_LOCK (pads);
  list =
      g_slist_find_custom (pads->priv->pad_list, pad, (GCompareFunc) find_pad);
  if (!list)
    goto unknown_pad;

  data = (GstCollectData2 *) list->data;

  GST_DEBUG_OBJECT (pads, "found pad %s:%s at %p", GST_DEBUG_PAD_NAME (pad),
      data);

  /* clear the stuff we configured */
  gst_pad_set_chain_function (pad, NULL);
  gst_pad_set_event_function (pad, NULL);
  GST_OBJECT_LOCK (pad);
  gst_pad_set_element_private (pad, NULL);
  GST_OBJECT_UNLOCK (pad);

  /* backward compat, also remove from data if stopped, note that this function
   * can only be called when we are stopped because we don't take the
   * STREAM_LOCK to protect the pads->data list. */
  if (!pads->priv->started) {
    GSList *dlist;

    dlist = g_slist_find_custom (pads->data, pad, (GCompareFunc) find_pad);
    if (dlist) {
      GstCollectData2 *pdata = dlist->data;

      pads->data = g_slist_delete_link (pads->data, dlist);
      unref_data (pdata);
    }
  }
  /* remove from the pad list */
  pads->priv->pad_list = g_slist_delete_link (pads->priv->pad_list, list);
  pads->priv->pad_cookie++;

  /* signal waiters because something changed */
  GST_COLLECT_PADS2_EVT_BROADCAST (pads);

  /* deactivate the pad when needed */
  if (!pads->priv->started)
    gst_pad_set_active (pad, FALSE);

  /* clean and free the collect data */
  unref_data (data);

  GST_OBJECT_UNLOCK (pads);

  return TRUE;

unknown_pad:
  {
    GST_WARNING_OBJECT (pads, "cannot remove unknown pad %s:%s",
        GST_DEBUG_PAD_NAME (pad));
    GST_OBJECT_UNLOCK (pads);
    return FALSE;
  }
}

/**
 * gst_collect_pads2_is_active:
 * @pads: the collectspads to use
 * @pad: the pad to check
 *
 * Check if a pad is active.
 *
 * This function is currently not implemented.
 *
 * MT safe.
 *
 * Returns: %TRUE if the pad is active.
 *
 * Since: 0.10.36
 */
gboolean
gst_collect_pads2_is_active (GstCollectPads2 * pads, GstPad * pad)
{
  g_return_val_if_fail (pads != NULL, FALSE);
  g_return_val_if_fail (GST_IS_COLLECT_PADS2 (pads), FALSE);
  g_return_val_if_fail (pad != NULL, FALSE);
  g_return_val_if_fail (GST_IS_PAD (pad), FALSE);

  g_warning ("gst_collect_pads2_is_active() is not implemented");

  return FALSE;
}

/**
 * gst_collect_pads2_collect:
 * @pads: the collectspads to use
 *
 * Collect data on all pads. This function is usually called
 * from a #GstTask function in an element. 
 *
 * This function is currently not implemented.
 *
 * MT safe.
 *
 * Returns: #GstFlowReturn of the operation.
 *
 * Since: 0.10.36
 */
GstFlowReturn
gst_collect_pads2_collect (GstCollectPads2 * pads)
{
  g_return_val_if_fail (pads != NULL, GST_FLOW_ERROR);
  g_return_val_if_fail (GST_IS_COLLECT_PADS2 (pads), GST_FLOW_ERROR);

  g_warning ("gst_collect_pads2_collect() is not implemented");

  return GST_FLOW_NOT_SUPPORTED;
}

/**
 * gst_collect_pads2_collect_range:
 * @pads: the collectspads to use
 * @offset: the offset to collect
 * @length: the length to collect
 *
 * Collect data with @offset and @length on all pads. This function
 * is typically called in the getrange function of an element. 
 *
 * This function is currently not implemented.
 *
 * MT safe.
 *
 * Returns: #GstFlowReturn of the operation.
 *
 * Since: 0.10.36
 */
GstFlowReturn
gst_collect_pads2_collect_range (GstCollectPads2 * pads, guint64 offset,
    guint length)
{
  g_return_val_if_fail (pads != NULL, GST_FLOW_ERROR);
  g_return_val_if_fail (GST_IS_COLLECT_PADS2 (pads), GST_FLOW_ERROR);

  g_warning ("gst_collect_pads2_collect_range() is not implemented");

  return GST_FLOW_NOT_SUPPORTED;
}

/*
 * Must be called with STREAM_LOCK.
 */
static void
gst_collect_pads2_set_flushing_unlocked (GstCollectPads2 * pads,
    gboolean flushing)
{
  GSList *walk = NULL;

  /* Update the pads flushing flag */
  for (walk = pads->data; walk; walk = g_slist_next (walk)) {
    GstCollectData2 *cdata = walk->data;

    if (GST_IS_PAD (cdata->pad)) {
      GST_OBJECT_LOCK (cdata->pad);
      if (flushing)
        GST_PAD_SET_FLUSHING (cdata->pad);
      else
        GST_PAD_UNSET_FLUSHING (cdata->pad);
      if (flushing)
        GST_COLLECT_PADS2_STATE_SET (cdata, GST_COLLECT_PADS2_STATE_FLUSHING);
      else
        GST_COLLECT_PADS2_STATE_UNSET (cdata, GST_COLLECT_PADS2_STATE_FLUSHING);
      gst_collect_pads2_clear (pads, cdata);
      GST_OBJECT_UNLOCK (cdata->pad);
    }
  }

  /* inform _chain of changes */
  GST_COLLECT_PADS2_EVT_BROADCAST (pads);
}

/**
 * gst_collect_pads2_set_flushing:
 * @pads: the collectspads to use
 * @flushing: desired state of the pads
 *
 * Change the flushing state of all the pads in the collection. No pad
 * is able to accept anymore data when @flushing is %TRUE. Calling this
 * function with @flushing %FALSE makes @pads accept data again.
 * Caller must ensure that downstream streaming (thread) is not blocked,
 * e.g. by sending a FLUSH_START downstream.
 *
 * MT safe.
 *
 * Since: 0.10.36
 */
void
gst_collect_pads2_set_flushing (GstCollectPads2 * pads, gboolean flushing)
{
  g_return_if_fail (pads != NULL);
  g_return_if_fail (GST_IS_COLLECT_PADS2 (pads));

  /* NOTE since this eventually calls _pop, some (STREAM_)LOCK is needed here */
  GST_COLLECT_PADS2_STREAM_LOCK (pads);
  gst_collect_pads2_set_flushing_unlocked (pads, flushing);
  GST_COLLECT_PADS2_STREAM_UNLOCK (pads);
}

/**
 * gst_collect_pads2_start:
 * @pads: the collectspads to use
 *
 * Starts the processing of data in the collect_pads2.
 *
 * MT safe.
 *
 * Since: 0.10.36
 */
void
gst_collect_pads2_start (GstCollectPads2 * pads)
{
  GSList *collected;

  g_return_if_fail (pads != NULL);
  g_return_if_fail (GST_IS_COLLECT_PADS2 (pads));

  GST_DEBUG_OBJECT (pads, "starting collect pads");

  /* make sure stop and collect cannot be called anymore */
  GST_COLLECT_PADS2_STREAM_LOCK (pads);

  /* make pads streamable */
  GST_OBJECT_LOCK (pads);

  /* loop over the master pad list and reset the segment */
  collected = pads->priv->pad_list;
  for (; collected; collected = g_slist_next (collected)) {
    GstCollectData2 *data;

    data = collected->data;
    gst_segment_init (&data->segment, GST_FORMAT_UNDEFINED);
  }

  gst_collect_pads2_set_flushing_unlocked (pads, FALSE);

  /* Start collect pads */
  pads->priv->started = TRUE;
  GST_OBJECT_UNLOCK (pads);
  GST_COLLECT_PADS2_STREAM_UNLOCK (pads);
}

/**
 * gst_collect_pads2_stop:
 * @pads: the collectspads to use
 *
 * Stops the processing of data in the collect_pads2. this function
 * will also unblock any blocking operations.
 *
 * MT safe.
 *
 * Since: 0.10.36
 */
void
gst_collect_pads2_stop (GstCollectPads2 * pads)
{
  GSList *collected;

  g_return_if_fail (pads != NULL);
  g_return_if_fail (GST_IS_COLLECT_PADS2 (pads));

  GST_DEBUG_OBJECT (pads, "stopping collect pads");

  /* make sure collect and start cannot be called anymore */
  GST_COLLECT_PADS2_STREAM_LOCK (pads);

  /* make pads not accept data anymore */
  GST_OBJECT_LOCK (pads);
  gst_collect_pads2_set_flushing_unlocked (pads, TRUE);

  /* Stop collect pads */
  pads->priv->started = FALSE;
  pads->priv->eospads = 0;
  pads->priv->queuedpads = 0;

  /* loop over the master pad list and flush buffers */
  collected = pads->priv->pad_list;
  for (; collected; collected = g_slist_next (collected)) {
    GstCollectData2 *data;
    GstBuffer **buffer_p;

    data = collected->data;
    if (data->buffer) {
      buffer_p = &data->buffer;
      gst_buffer_replace (buffer_p, NULL);
      data->pos = 0;
    }
    GST_COLLECT_PADS2_STATE_UNSET (data, GST_COLLECT_PADS2_STATE_EOS);
  }

  if (pads->priv->earliest_data)
    unref_data (pads->priv->earliest_data);
  pads->priv->earliest_data = NULL;
  pads->priv->earliest_time = GST_CLOCK_TIME_NONE;

  GST_OBJECT_UNLOCK (pads);
  /* Wake them up so they can end the chain functions. */
  GST_COLLECT_PADS2_EVT_BROADCAST (pads);

  GST_COLLECT_PADS2_STREAM_UNLOCK (pads);
}

/**
 * gst_collect_pads2_peek:
 * @pads: the collectspads to peek
 * @data: the data to use
 *
 * Peek at the buffer currently queued in @data. This function
 * should be called with the @pads STREAM_LOCK held, such as in the callback
 * handler.
 *
 * MT safe.
 *
 * Returns: The buffer in @data or NULL if no buffer is queued.
 *  should unref the buffer after usage.
 *
 * Since: 0.10.36
 */
GstBuffer *
gst_collect_pads2_peek (GstCollectPads2 * pads, GstCollectData2 * data)
{
  GstBuffer *result;

  g_return_val_if_fail (pads != NULL, NULL);
  g_return_val_if_fail (GST_IS_COLLECT_PADS2 (pads), NULL);
  g_return_val_if_fail (data != NULL, NULL);

  if ((result = data->buffer))
    gst_buffer_ref (result);

  GST_DEBUG_OBJECT (pads, "Peeking at pad %s:%s: buffer=%p",
      GST_DEBUG_PAD_NAME (data->pad), result);

  return result;
}

/**
 * gst_collect_pads2_pop:
 * @pads: the collectspads to pop
 * @data: the data to use
 *
 * Pop the buffer currently queued in @data. This function
 * should be called with the @pads STREAM_LOCK held, such as in the callback
 * handler.
 *
 * MT safe.
 *
 * Returns: (transfer full): The buffer in @data or NULL if no buffer was
 *   queued. You should unref the buffer after usage.
 *
 * Since: 0.10.36
 */
GstBuffer *
gst_collect_pads2_pop (GstCollectPads2 * pads, GstCollectData2 * data)
{
  GstBuffer *result;

  g_return_val_if_fail (pads != NULL, NULL);
  g_return_val_if_fail (GST_IS_COLLECT_PADS2 (pads), NULL);
  g_return_val_if_fail (data != NULL, NULL);

  if ((result = data->buffer)) {
    data->buffer = NULL;
    data->pos = 0;
    /* one less pad with queued data now */
    if (GST_COLLECT_PADS2_STATE_IS_SET (data, GST_COLLECT_PADS2_STATE_WAITING))
      pads->priv->queuedpads--;
  }

  GST_COLLECT_PADS2_EVT_BROADCAST (pads);

  GST_DEBUG_OBJECT (pads, "Pop buffer on pad %s:%s: buffer=%p",
      GST_DEBUG_PAD_NAME (data->pad), result);

  return result;
}

/* pop and unref the currently queued buffer, should be called with STREAM_LOCK
 * held */
static void
gst_collect_pads2_clear (GstCollectPads2 * pads, GstCollectData2 * data)
{
  GstBuffer *buf;

  if ((buf = gst_collect_pads2_pop (pads, data)))
    gst_buffer_unref (buf);
}

/**
 * gst_collect_pads2_available:
 * @pads: the collectspads to query
 *
 * Query how much bytes can be read from each queued buffer. This means
 * that the result of this call is the maximum number of bytes that can
 * be read from each of the pads.
 *
 * This function should be called with @pads STREAM_LOCK held, such as
 * in the callback.
 *
 * MT safe.
 *
 * Returns: The maximum number of bytes queued on all pads. This function
 * returns 0 if a pad has no queued buffer.
 *
 * Since: 0.10.36
 */
/* we might pre-calculate this in some struct field,
 * but would then have to maintain this in _chain and particularly _pop, etc,
 * even if element is never interested in this information */
guint
gst_collect_pads2_available (GstCollectPads2 * pads)
{
  GSList *collected;
  guint result = G_MAXUINT;

  g_return_val_if_fail (pads != NULL, 0);
  g_return_val_if_fail (GST_IS_COLLECT_PADS2 (pads), 0);

  collected = pads->data;
  for (; collected; collected = g_slist_next (collected)) {
    GstCollectData2 *pdata;
    GstBuffer *buffer;
    gint size;

    pdata = (GstCollectData2 *) collected->data;

    /* ignore pad with EOS */
    if (G_UNLIKELY (GST_COLLECT_PADS2_STATE_IS_SET (pdata,
                GST_COLLECT_PADS2_STATE_EOS))) {
      GST_DEBUG_OBJECT (pads, "pad %p is EOS", pdata);
      continue;
    }

    /* an empty buffer without EOS is weird when we get here.. */
    if (G_UNLIKELY ((buffer = pdata->buffer) == NULL)) {
      GST_WARNING_OBJECT (pads, "pad %p has no buffer", pdata);
      goto not_filled;
    }

    /* this is the size left of the buffer */
    size = gst_buffer_get_size (buffer) - pdata->pos;
    GST_DEBUG_OBJECT (pads, "pad %p has %d bytes left", pdata, size);

    /* need to return the min of all available data */
    if (size < result)
      result = size;
  }
  /* nothing changed, all must be EOS then, return 0 */
  if (G_UNLIKELY (result == G_MAXUINT))
    result = 0;

  return result;

not_filled:
  {
    return 0;
  }
}

/**
 * gst_collect_pads2_flush:
 * @pads: the collectspads to query
 * @data: the data to use
 * @size: the number of bytes to flush
 *
 * Flush @size bytes from the pad @data.
 *
 * This function should be called with @pads STREAM_LOCK held, such as
 * in the callback.
 *
 * MT safe.
 *
 * Returns: The number of bytes flushed This can be less than @size and
 * is 0 if the pad was end-of-stream.
 *
 * Since: 0.10.36
 */
guint
gst_collect_pads2_flush (GstCollectPads2 * pads, GstCollectData2 * data,
    guint size)
{
  guint flushsize;
  gsize bsize;
  GstBuffer *buffer;

  g_return_val_if_fail (pads != NULL, 0);
  g_return_val_if_fail (GST_IS_COLLECT_PADS2 (pads), 0);
  g_return_val_if_fail (data != NULL, 0);

  /* no buffer, must be EOS */
  if ((buffer = data->buffer) == NULL)
    return 0;

  bsize = gst_buffer_get_size (buffer);

  /* this is what we can flush at max */
  flushsize = MIN (size, bsize - data->pos);

  data->pos += size;

  if (data->pos >= bsize)
    /* _clear will also reset data->pos to 0 */
    gst_collect_pads2_clear (pads, data);

  return flushsize;
}

/**
 * gst_collect_pads2_read_buffer:
 * @pads: the collectspads to query
 * @data: the data to use
 * @size: the number of bytes to read
 *
 * Get a subbuffer of @size bytes from the given pad @data.
 *
 * This function should be called with @pads STREAM_LOCK held, such as in the
 * callback.
 *
 * MT safe.
 *
 * Since: 0.10.36
 *
 * Returns: (transfer full): A sub buffer. The size of the buffer can be less that requested.
 * A return of NULL signals that the pad is end-of-stream.
 * Unref the buffer after use.
 */
GstBuffer *
gst_collect_pads2_read_buffer (GstCollectPads2 * pads, GstCollectData2 * data,
    guint size)
{
  guint readsize;
  GstBuffer *buffer;

  g_return_val_if_fail (pads != NULL, NULL);
  g_return_val_if_fail (GST_IS_COLLECT_PADS2 (pads), NULL);
  g_return_val_if_fail (data != NULL, NULL);

  /* no buffer, must be EOS */
  if ((buffer = data->buffer) == NULL)
    return NULL;

  readsize = MIN (size, gst_buffer_get_size (buffer) - data->pos);

  return gst_buffer_copy_region (buffer, GST_BUFFER_COPY_ALL, data->pos,
      readsize);
}

/**
 * gst_collect_pads2_take_buffer:
 * @pads: the collectspads to query
 * @data: the data to use
 * @size: the number of bytes to read
 *
 * Get a subbuffer of @size bytes from the given pad @data. Flushes the amount
 * of read bytes.
 *
 * This function should be called with @pads STREAM_LOCK held, such as in the
 * callback.
 *
 * MT safe.
 *
 * Since: 0.10.36
 *
 * Returns: A sub buffer. The size of the buffer can be less that requested.
 * A return of NULL signals that the pad is end-of-stream.
 * Unref the buffer after use.
 */
GstBuffer *
gst_collect_pads2_take_buffer (GstCollectPads2 * pads, GstCollectData2 * data,
    guint size)
{
  GstBuffer *buffer = gst_collect_pads2_read_buffer (pads, data, size);

  if (buffer) {
    gst_collect_pads2_flush (pads, data, gst_buffer_get_size (buffer));
  }
  return buffer;
}

/**
 * gst_collect_pads2_set_waiting:
 * @pads: the collectspads
 * @data: the data to use
 * @waiting: boolean indicating whether this pad should operate
 *           in waiting or non-waiting mode
 *
 * Sets a pad to waiting or non-waiting mode, if at least this pad
 * has not been created with locked waiting state,
 * in which case nothing happens.
 *
 * This function should be called with @pads STREAM_LOCK held, such as
 * in the callback.
 *
 * MT safe.
 *
 * Since: 0.10.36
 */
void
gst_collect_pads2_set_waiting (GstCollectPads2 * pads, GstCollectData2 * data,
    gboolean waiting)
{
  g_return_if_fail (pads != NULL);
  g_return_if_fail (GST_IS_COLLECT_PADS2 (pads));
  g_return_if_fail (data != NULL);

  GST_DEBUG_OBJECT (pads, "Setting pad %s to waiting %d, locked %d",
      GST_PAD_NAME (data->pad), waiting,
      GST_COLLECT_PADS2_STATE_IS_SET (data, GST_COLLECT_PADS2_STATE_LOCKED));

  /* Do something only on a change and if not locked */
  if (!GST_COLLECT_PADS2_STATE_IS_SET (data, GST_COLLECT_PADS2_STATE_LOCKED) &&
      (GST_COLLECT_PADS2_STATE_IS_SET (data, GST_COLLECT_PADS2_STATE_WAITING) !=
          ! !waiting)) {
    /* Set waiting state for this pad */
    if (waiting)
      GST_COLLECT_PADS2_STATE_SET (data, GST_COLLECT_PADS2_STATE_WAITING);
    else
      GST_COLLECT_PADS2_STATE_UNSET (data, GST_COLLECT_PADS2_STATE_WAITING);
    /* Update number of queued pads if needed */
    if (!data->buffer &&
        !GST_COLLECT_PADS2_STATE_IS_SET (data, GST_COLLECT_PADS2_STATE_EOS)) {
      if (waiting)
        pads->priv->queuedpads--;
      else
        pads->priv->queuedpads++;
    }

    /* signal waiters because something changed */
    GST_COLLECT_PADS2_EVT_BROADCAST (pads);
  }
}

/* see if pads were added or removed and update our stats. Any pad
 * added after releasing the LOCK will get collected in the next
 * round.
 *
 * We can do a quick check by checking the cookies, that get changed
 * whenever the pad list is updated.
 *
 * Must be called with STREAM_LOCK.
 */
static void
gst_collect_pads2_check_pads (GstCollectPads2 * pads)
{
  /* the master list and cookie are protected with LOCK */
  GST_OBJECT_LOCK (pads);
  if (G_UNLIKELY (pads->priv->pad_cookie != pads->priv->cookie)) {
    GSList *collected;

    /* clear list and stats */
    g_slist_foreach (pads->data, (GFunc) unref_data, NULL);
    g_slist_free (pads->data);
    pads->data = NULL;
    pads->priv->numpads = 0;
    pads->priv->queuedpads = 0;
    pads->priv->eospads = 0;
    if (pads->priv->earliest_data)
      unref_data (pads->priv->earliest_data);
    pads->priv->earliest_data = NULL;
    pads->priv->earliest_time = GST_CLOCK_TIME_NONE;

    /* loop over the master pad list */
    collected = pads->priv->pad_list;
    for (; collected; collected = g_slist_next (collected)) {
      GstCollectData2 *data;

      /* update the stats */
      pads->priv->numpads++;
      data = collected->data;
      if (GST_COLLECT_PADS2_STATE_IS_SET (data, GST_COLLECT_PADS2_STATE_EOS))
        pads->priv->eospads++;
      else if (data->buffer || !GST_COLLECT_PADS2_STATE_IS_SET (data,
              GST_COLLECT_PADS2_STATE_WAITING))
        pads->priv->queuedpads++;

      /* add to the list of pads to collect */
      ref_data (data);
      /* preserve order of adding/requesting pads */
      pads->data = g_slist_append (pads->data, data);
    }
    /* and update the cookie */
    pads->priv->cookie = pads->priv->pad_cookie;
  }
  GST_OBJECT_UNLOCK (pads);
}

/* checks if all the pads are collected and call the collectfunction
 *
 * Should be called with STREAM_LOCK.
 *
 * Returns: The #GstFlowReturn of collection.
 */
static GstFlowReturn
gst_collect_pads2_check_collected (GstCollectPads2 * pads)
{
  GstFlowReturn flow_ret = GST_FLOW_OK;
  GstCollectPads2Function func;
  gpointer user_data;

  g_return_val_if_fail (GST_IS_COLLECT_PADS2 (pads), GST_FLOW_ERROR);

  GST_OBJECT_LOCK (pads);
  func = pads->priv->func;
  user_data = pads->priv->user_data;
  GST_OBJECT_UNLOCK (pads);

  g_return_val_if_fail (pads->priv->func != NULL, GST_FLOW_NOT_SUPPORTED);

  /* check for new pads, update stats etc.. */
  gst_collect_pads2_check_pads (pads);

  if (G_UNLIKELY (pads->priv->eospads == pads->priv->numpads)) {
    /* If all our pads are EOS just collect once to let the element
     * do its final EOS handling. */
    GST_DEBUG_OBJECT (pads, "All active pads (%d) are EOS, calling %s",
        pads->priv->numpads, GST_DEBUG_FUNCPTR_NAME (func));

    flow_ret = func (pads, user_data);
  } else {
    gboolean collected = FALSE;

    /* We call the collected function as long as our condition matches. */
    while (((pads->priv->queuedpads + pads->priv->eospads) >=
            pads->priv->numpads)) {
      GST_DEBUG_OBJECT (pads,
          "All active pads (%d + %d >= %d) have data, " "calling %s",
          pads->priv->queuedpads, pads->priv->eospads, pads->priv->numpads,
          GST_DEBUG_FUNCPTR_NAME (func));

      flow_ret = func (pads, user_data);
      collected = TRUE;

      /* break on error */
      if (flow_ret != GST_FLOW_OK)
        break;
      /* Don't keep looping after telling the element EOS or flushing */
      if (pads->priv->queuedpads == 0)
        break;
    }
    if (!collected)
      GST_DEBUG_OBJECT (pads, "Not all active pads (%d) have data, continuing",
          pads->priv->numpads);
  }
  return flow_ret;
}


/* General overview:
 * - only pad with a buffer can determine earliest_data (and earliest_time)
 * - only segment info determines (non-)waiting state
 * - ? perhaps use _stream_time for comparison
 *   (which muxers might have use as well ?)
 */

/*
 * Function to recalculate the waiting state of all pads.
 *
 * Must be called with STREAM_LOCK.
 *
 * Returns TRUE if a pad was set to waiting
 * (from non-waiting state).
 */
static gboolean
gst_collect_pads2_recalculate_waiting (GstCollectPads2 * pads)
{
  GSList *collected;
  gboolean result = FALSE;

  /* If earliest time is not known, there is nothing to do. */
  if (pads->priv->earliest_data == NULL)
    return FALSE;

  for (collected = pads->data; collected; collected = g_slist_next (collected)) {
    GstCollectData2 *data = (GstCollectData2 *) collected->data;
    int cmp_res;

    /* check if pad has a segment */
    if (data->segment.format == GST_FORMAT_UNDEFINED) {
      GST_WARNING_OBJECT (pads,
          "GstCollectPads2 has no time segment, assuming 0 based.");
      gst_segment_init (&data->segment, GST_FORMAT_TIME);
      gst_segment_set_newsegment (&data->segment, FALSE, 1.0f,
          GST_FORMAT_TIME, 0, -1, 0);
      GST_COLLECT_PADS2_STATE_SET (data, GST_COLLECT_PADS2_STATE_NEW_SEGMENT);
    }

    /* check segment format */
    if (data->segment.format != GST_FORMAT_TIME) {
      GST_ERROR_OBJECT (pads, "GstCollectPads2 can handle only time segments.");
      continue;
    }

    /* check if the waiting state should be changed */
    cmp_res = pads->priv->compare_func (pads, data, data->segment.start,
        pads->priv->earliest_data, pads->priv->earliest_time,
        pads->priv->compare_user_data);
    if (cmp_res > 0)
      /* stop waiting */
      gst_collect_pads2_set_waiting (pads, data, FALSE);
    else {
      if (!GST_COLLECT_PADS2_STATE_IS_SET (data,
              GST_COLLECT_PADS2_STATE_WAITING)) {
        /* start waiting */
        gst_collect_pads2_set_waiting (pads, data, TRUE);
        result = TRUE;
      }
    }
  }

  return result;
}

/**
 * gst_collect_pads2_find_best_pad:
 * @pads: the collectpads to use
 * @data: returns the collectdata for earliest data
 * @time: returns the earliest available buffertime
 *
 * Find the oldest/best pad, i.e. pad holding the oldest buffer and
 * and return the corresponding #GstCollectData2 and buffertime.
 *
 * This function should be called with STREAM_LOCK held,
 * such as in the callback.
 *
 * Since: 0.10.36
 */
static void
gst_collect_pads2_find_best_pad (GstCollectPads2 * pads,
    GstCollectData2 ** data, GstClockTime * time)
{
  GSList *collected;
  GstCollectData2 *best = NULL;
  GstClockTime best_time = GST_CLOCK_TIME_NONE;

  g_return_if_fail (data != NULL);
  g_return_if_fail (time != NULL);

  for (collected = pads->data; collected; collected = g_slist_next (collected)) {
    GstBuffer *buffer;
    GstCollectData2 *data = (GstCollectData2 *) collected->data;
    GstClockTime timestamp;

    buffer = gst_collect_pads2_peek (pads, data);
    /* if we have a buffer check if it is better then the current best one */
    if (buffer != NULL) {
      timestamp = GST_BUFFER_TIMESTAMP (buffer);
      gst_buffer_unref (buffer);
      if (best == NULL || pads->priv->compare_func (pads, data, timestamp,
              best, best_time, pads->priv->compare_user_data) < 0) {
        best = data;
        best_time = timestamp;
      }
    }
  }

  /* set earliest time */
  *data = best;
  *time = best_time;

  GST_DEBUG_OBJECT (pads, "best pad %s, best time %" GST_TIME_FORMAT,
      best ? GST_PAD_NAME (((GstCollectData2 *) best)->pad) : "(nil)",
      GST_TIME_ARGS (best_time));
}

/*
 * Function to recalculate earliest_data and earliest_timestamp. This also calls
 * gst_collect_pads2_recalculate_waiting
 *
 * Must be called with STREAM_LOCK.
 */
static gboolean
gst_collect_pads2_recalculate_full (GstCollectPads2 * pads)
{
  if (pads->priv->earliest_data)
    unref_data (pads->priv->earliest_data);
  gst_collect_pads2_find_best_pad (pads, &pads->priv->earliest_data,
      &pads->priv->earliest_time);
  if (pads->priv->earliest_data)
    ref_data (pads->priv->earliest_data);
  return gst_collect_pads2_recalculate_waiting (pads);
}

/*
 * Default collect callback triggered when #GstCollectPads2 gathered all data.
 *
 * Called with STREAM_LOCK.
 */
static GstFlowReturn
gst_collect_pads2_default_collected (GstCollectPads2 * pads, gpointer user_data)
{
  GstCollectData2 *best = NULL;
  GstBuffer *buffer;
  GstFlowReturn ret = GST_FLOW_OK;
  GstCollectPads2BufferFunction func;
  gpointer buffer_user_data;

  g_return_val_if_fail (GST_IS_COLLECT_PADS2 (pads), GST_FLOW_ERROR);

  GST_OBJECT_LOCK (pads);
  func = pads->priv->buffer_func;
  buffer_user_data = pads->priv->buffer_user_data;
  GST_OBJECT_UNLOCK (pads);

  g_return_val_if_fail (func != NULL, GST_FLOW_NOT_SUPPORTED);

  /* Find the oldest pad at all cost */
  if (gst_collect_pads2_recalculate_full (pads)) {
    /* waiting was switched on,
     * so give another thread a chance to deliver a possibly
     * older buffer; don't charge on yet with the current oldest */
    ret = GST_FLOW_OK;
    goto done;
  }

  best = pads->priv->earliest_data;

  /* No data collected means EOS. */
  if (G_UNLIKELY (best == NULL)) {
    ret = func (pads, best, NULL, buffer_user_data);
    if (ret == GST_FLOW_OK)
      ret = GST_FLOW_EOS;
    goto done;
  }

  /* make sure that the pad we take a buffer from is waiting;
   * otherwise popping a buffer will seem not to have happened
   * and collectpads can get into a busy loop */
  gst_collect_pads2_set_waiting (pads, best, TRUE);

  /* Send buffer */
  buffer = gst_collect_pads2_pop (pads, best);
  ret = func (pads, best, buffer, buffer_user_data);

  /* maybe non-waiting was forced to waiting above due to
   * newsegment events coming too sparsely,
   * so re-check to restore state to avoid hanging/waiting */
  gst_collect_pads2_recalculate_full (pads);

done:
  return ret;
}

/*
 * Default timestamp compare function.
 */
static gint
gst_collect_pads2_default_compare_func (GstCollectPads2 * pads,
    GstCollectData2 * data1, GstClockTime timestamp1,
    GstCollectData2 * data2, GstClockTime timestamp2, gpointer user_data)
{

  GST_LOG_OBJECT (pads, "comparing %" GST_TIME_FORMAT
      " and %" GST_TIME_FORMAT, GST_TIME_ARGS (timestamp1),
      GST_TIME_ARGS (timestamp2));
  /* non-valid timestamps go first as they are probably headers or so */
  if (G_UNLIKELY (!GST_CLOCK_TIME_IS_VALID (timestamp1)))
    return GST_CLOCK_TIME_IS_VALID (timestamp2) ? -1 : 0;

  if (G_UNLIKELY (!GST_CLOCK_TIME_IS_VALID (timestamp2)))
    return 1;

  /* compare timestamp */
  if (timestamp1 < timestamp2)
    return -1;

  if (timestamp1 > timestamp2)
    return 1;

  return 0;
}

/**
 * gst_collect_pads2_event_default:
 * @pads: the collectspads to use
 * @data: collect data of corresponding pad
 * @event: event being processed
 * @discard: process but do not send event downstream
 *
 * Default GstCollectPads2 event handling that elements should always
 * chain up to to ensure proper operation.  Element might however indicate
 * event should not be forwarded downstream.
 *
 * Since: 0.11.x
 */
gboolean
gst_collect_pads2_event_default (GstCollectPads2 * pads, GstCollectData2 * data,
    GstEvent * event, gboolean discard)
{
  gboolean res = TRUE;
  GstCollectPads2BufferFunction buffer_func;
  GstObject *parent;
  GstPad *pad;

  GST_OBJECT_LOCK (pads);
  buffer_func = pads->priv->buffer_func;
  GST_OBJECT_UNLOCK (pads);

  pad = data->pad;
  parent = GST_OBJECT_PARENT (pad);

  switch (GST_EVENT_TYPE (event)) {
    case GST_EVENT_FLUSH_START:
    {
      /* forward event to unblock check_collected */
      GST_DEBUG_OBJECT (pad, "forwarding flush start");
      res = gst_pad_event_default (pad, parent, event);

      /* now unblock the chain function.
       * no cond per pad, so they all unblock,
       * non-flushing block again */
      GST_COLLECT_PADS2_STREAM_LOCK (pads);
      GST_COLLECT_PADS2_STATE_SET (data, GST_COLLECT_PADS2_STATE_FLUSHING);
      gst_collect_pads2_clear (pads, data);

      /* cater for possible default muxing functionality */
      if (buffer_func) {
        /* restore to initial state */
        gst_collect_pads2_set_waiting (pads, data, TRUE);
        /* if the current pad is affected, reset state, recalculate later */
        if (pads->priv->earliest_data == data) {
          unref_data (data);
          pads->priv->earliest_data = NULL;
          pads->priv->earliest_time = GST_CLOCK_TIME_NONE;
        }
      }

      GST_COLLECT_PADS2_STREAM_UNLOCK (pads);

      goto eat;
    }
    case GST_EVENT_FLUSH_STOP:
    {
      /* flush the 1 buffer queue */
      GST_COLLECT_PADS2_STREAM_LOCK (pads);
      GST_COLLECT_PADS2_STATE_UNSET (data, GST_COLLECT_PADS2_STATE_FLUSHING);
      gst_collect_pads2_clear (pads, data);
      /* we need new segment info after the flush */
      gst_segment_init (&data->segment, GST_FORMAT_UNDEFINED);
      GST_COLLECT_PADS2_STATE_UNSET (data, GST_COLLECT_PADS2_STATE_NEW_SEGMENT);
      /* if the pad was EOS, remove the EOS flag and
       * decrement the number of eospads */
      if (G_UNLIKELY (GST_COLLECT_PADS2_STATE_IS_SET (data,
                  GST_COLLECT_PADS2_STATE_EOS))) {
        if (!GST_COLLECT_PADS2_STATE_IS_SET (data,
                GST_COLLECT_PADS2_STATE_WAITING))
          pads->priv->queuedpads++;
        pads->priv->eospads--;
        GST_COLLECT_PADS2_STATE_UNSET (data, GST_COLLECT_PADS2_STATE_EOS);
      }
      GST_COLLECT_PADS2_STREAM_UNLOCK (pads);

      goto forward;
    }
    case GST_EVENT_EOS:
    {
      GST_COLLECT_PADS2_STREAM_LOCK (pads);
      /* if the pad was not EOS, make it EOS and so we
       * have one more eospad */
      if (G_LIKELY (!GST_COLLECT_PADS2_STATE_IS_SET (data,
                  GST_COLLECT_PADS2_STATE_EOS))) {
        GST_COLLECT_PADS2_STATE_SET (data, GST_COLLECT_PADS2_STATE_EOS);
        if (!GST_COLLECT_PADS2_STATE_IS_SET (data,
                GST_COLLECT_PADS2_STATE_WAITING))
          pads->priv->queuedpads--;
        pads->priv->eospads++;
      }
      /* check if we need collecting anything, we ignore the result. */
      gst_collect_pads2_check_collected (pads);
      GST_COLLECT_PADS2_STREAM_UNLOCK (pads);

      goto eat;
    }
    case GST_EVENT_SEGMENT:
    {
      GstSegment seg;
      gint cmp_res;

      GST_COLLECT_PADS2_STREAM_LOCK (pads);

      gst_event_copy_segment (event, &seg);

<<<<<<< HEAD
      GST_DEBUG_OBJECT (data->pad, "got segment %" GST_SEGMENT_FORMAT, &seg);

      data->segment = seg;
      GST_COLLECT_PADS2_STATE_SET (data, GST_COLLECT_PADS2_STATE_NEW_SEGMENT);

=======
>>>>>>> b642b875
      /* default muxing functionality */
      if (!buffer_func)
        goto newsegment_done;

      /* default collection can not handle other segment formats than time */
<<<<<<< HEAD
      if (seg.format != GST_FORMAT_TIME) {
        GST_ERROR_OBJECT (pads, "GstCollectPads2 default collecting "
            "can only handle time segments.");
=======
      if (format != GST_FORMAT_TIME) {
        GST_WARNING_OBJECT (pads, "GstCollectPads2 default collecting "
            "can only handle time segments. Non time segment ignored.");
>>>>>>> b642b875
        goto newsegment_done;
      }

      gst_segment_set_newsegment_full (&data->segment, update, rate, arate,
          format, start, stop, time);

      GST_COLLECT_PADS2_STATE_SET (data, GST_COLLECT_PADS2_STATE_NEW_SEGMENT);

      /* If oldest time is not known, or current pad got newsegment;
       * recalculate the state */
      if (!pads->priv->earliest_data || pads->priv->earliest_data == data) {
        gst_collect_pads2_recalculate_full (pads);
        goto newsegment_done;
      }

      /* Check if the waiting state of the pad should change. */
      cmp_res =
          pads->priv->compare_func (pads, data, seg.start,
          pads->priv->earliest_data, pads->priv->earliest_time,
          pads->priv->compare_user_data);

      if (cmp_res > 0)
        /* Stop waiting */
        gst_collect_pads2_set_waiting (pads, data, FALSE);

    newsegment_done:
      GST_COLLECT_PADS2_STREAM_UNLOCK (pads);
      /* we must not forward this event since multiple segments will be
       * accumulated and this is certainly not what we want. */
      goto eat;
    }
    case GST_EVENT_CAPS:
    case GST_EVENT_STREAM_START:
    case GST_EVENT_STREAM_CONFIG:
      goto eat;
    default:
      /* forward other events */
      goto forward;
  }

eat:
  gst_event_unref (event);
  return res;

forward:
  if (discard)
    goto eat;
  else
    return gst_pad_event_default (pad, parent, event);
}

static gboolean
gst_collect_pads2_event_default_internal (GstCollectPads2 * pads,
    GstCollectData2 * data, GstEvent * event, gpointer user_data)
{
  return gst_collect_pads2_event_default (pads, data, event, FALSE);
}

static gboolean
gst_collect_pads2_event (GstPad * pad, GstObject * parent, GstEvent * event)
{
  gboolean res = FALSE, need_unlock = FALSE;
  GstCollectData2 *data;
  GstCollectPads2 *pads;
  GstCollectPads2EventFunction event_func;
  gpointer event_user_data;

  /* some magic to get the managing collect_pads2 */
  GST_OBJECT_LOCK (pad);
  data = (GstCollectData2 *) gst_pad_get_element_private (pad);
  if (G_UNLIKELY (data == NULL))
    goto pad_removed;
  ref_data (data);
  GST_OBJECT_UNLOCK (pad);

  res = FALSE;

  pads = data->collect;

  GST_DEBUG_OBJECT (data->pad, "Got %s event on sink pad",
      GST_EVENT_TYPE_NAME (event));

  GST_OBJECT_LOCK (pads);
  event_func = pads->priv->event_func;
  event_user_data = pads->priv->event_user_data;
  GST_OBJECT_UNLOCK (pads);

  if (GST_EVENT_IS_SERIALIZED (event)) {
    GST_COLLECT_PADS2_STREAM_LOCK (pads);
    need_unlock = TRUE;
  }

  if (G_LIKELY (event_func)) {
    res = event_func (pads, data, event, event_user_data);
  }

  if (need_unlock)
    GST_COLLECT_PADS2_STREAM_UNLOCK (pads);

  unref_data (data);
  return res;

  /* ERRORS */
pad_removed:
  {
    GST_DEBUG ("%s got removed from collectpads", GST_OBJECT_NAME (pad));
    GST_OBJECT_UNLOCK (pad);
    return FALSE;
  }
}

/**
 * gst_collect_pads2_query_default:
 * @pads: the collectspads to use
 * @data: collect data of corresponding pad
 * @query: query being processed
 * @discard: process but do not send event downstream
 *
 * Default GstCollectPads2 query handling that elements should always
 * chain up to to ensure proper operation.  Element might however indicate
 * query should not be forwarded downstream.
 *
 * Since: 0.11.x
 */
gboolean
gst_collect_pads2_query_default (GstCollectPads2 * pads, GstCollectData2 * data,
    GstQuery * query, gboolean discard)
{
  gboolean res = TRUE;
  GstObject *parent;
  GstPad *pad;

  pad = data->pad;
  parent = GST_OBJECT_PARENT (pad);

  switch (GST_QUERY_TYPE (query)) {
    case GST_QUERY_SEEKING:
    {
      GstFormat format;

      /* don't pass it along as some (file)sink might claim it does
       * whereas with a collectpads in between that will not likely work */
      gst_query_parse_seeking (query, &format, NULL, NULL, NULL);
      gst_query_set_seeking (query, format, FALSE, 0, -1);
      res = TRUE;
      discard = TRUE;
      break;
    }
    default:
      break;
  }

  if (!discard)
    return gst_pad_query_default (pad, parent, query);
  else
    return res;
}

static gboolean
gst_collect_pads2_query_default_internal (GstCollectPads2 * pads,
    GstCollectData2 * data, GstQuery * query, gpointer user_data)
{
  return gst_collect_pads2_query_default (pads, data, query, FALSE);
}

static gboolean
gst_collect_pads2_query (GstPad * pad, GstObject * parent, GstQuery * query)
{
  gboolean res = FALSE, need_unlock = FALSE;
  GstCollectData2 *data;
  GstCollectPads2 *pads;
  GstCollectPads2QueryFunction query_func;
  gpointer query_user_data;

  GST_DEBUG_OBJECT (pad, "Got %s query on sink pad",
      GST_QUERY_TYPE_NAME (query));

  /* some magic to get the managing collect_pads2 */
  GST_OBJECT_LOCK (pad);
  data = (GstCollectData2 *) gst_pad_get_element_private (pad);
  if (G_UNLIKELY (data == NULL))
    goto pad_removed;
  ref_data (data);
  GST_OBJECT_UNLOCK (pad);

  pads = data->collect;

  GST_OBJECT_LOCK (pads);
  query_func = pads->priv->query_func;
  query_user_data = pads->priv->query_user_data;
  GST_OBJECT_UNLOCK (pads);

  if (GST_QUERY_IS_SERIALIZED (query)) {
    GST_COLLECT_PADS2_STREAM_LOCK (pads);
    need_unlock = TRUE;
  }

  if (G_LIKELY (query_func)) {
    res = query_func (pads, data, query, query_user_data);
  }

  if (need_unlock)
    GST_COLLECT_PADS2_STREAM_UNLOCK (pads);

  unref_data (data);
  return res;

  /* ERRORS */
pad_removed:
  {
    GST_DEBUG ("%s got removed from collectpads", GST_OBJECT_NAME (pad));
    GST_OBJECT_UNLOCK (pad);
    return FALSE;
  }
}


/* For each buffer we receive we check if our collected condition is reached
 * and if so we call the collected function. When this is done we check if
 * data has been unqueued. If data is still queued we wait holding the stream
 * lock to make sure no EOS event can happen while we are ready to be
 * collected 
 */
static GstFlowReturn
gst_collect_pads2_chain (GstPad * pad, GstObject * parent, GstBuffer * buffer)
{
  GstCollectData2 *data;
  GstCollectPads2 *pads;
  GstFlowReturn ret;
  GstBuffer **buffer_p;
  guint32 cookie;

  GST_DEBUG ("Got buffer for pad %s:%s", GST_DEBUG_PAD_NAME (pad));

  /* some magic to get the managing collect_pads2 */
  GST_OBJECT_LOCK (pad);
  data = (GstCollectData2 *) gst_pad_get_element_private (pad);
  if (G_UNLIKELY (data == NULL))
    goto no_data;
  ref_data (data);
  GST_OBJECT_UNLOCK (pad);

  pads = data->collect;

  GST_COLLECT_PADS2_STREAM_LOCK (pads);
  /* if not started, bail out */
  if (G_UNLIKELY (!pads->priv->started))
    goto not_started;
  /* check if this pad is flushing */
  if (G_UNLIKELY (GST_COLLECT_PADS2_STATE_IS_SET (data,
              GST_COLLECT_PADS2_STATE_FLUSHING)))
    goto flushing;
  /* pad was EOS, we can refuse this data */
  if (G_UNLIKELY (GST_COLLECT_PADS2_STATE_IS_SET (data,
              GST_COLLECT_PADS2_STATE_EOS)))
    goto eos;

  /* see if we need to clip */
  if (pads->priv->clip_func) {
    GstBuffer *outbuf = NULL;
    ret =
        pads->priv->clip_func (pads, data, buffer, &outbuf,
        pads->priv->clip_user_data);
    buffer = outbuf;

    if (G_UNLIKELY (outbuf == NULL))
      goto clipped;

    if (G_UNLIKELY (ret == GST_FLOW_EOS))
      goto eos;
    else if (G_UNLIKELY (ret != GST_FLOW_OK))
      goto error;
  }

  GST_DEBUG_OBJECT (pads, "Queuing buffer %p for pad %s:%s", buffer,
      GST_DEBUG_PAD_NAME (pad));

  /* One more pad has data queued */
  if (GST_COLLECT_PADS2_STATE_IS_SET (data, GST_COLLECT_PADS2_STATE_WAITING))
    pads->priv->queuedpads++;
  buffer_p = &data->buffer;
  gst_buffer_replace (buffer_p, buffer);

  /* update segment last position if in TIME */
  if (G_LIKELY (data->segment.format == GST_FORMAT_TIME)) {
    GstClockTime timestamp = GST_BUFFER_TIMESTAMP (buffer);

    if (GST_CLOCK_TIME_IS_VALID (timestamp))
      data->segment.position = timestamp;
  }

  /* While we have data queued on this pad try to collect stuff */
  do {
    /* Check if our collected condition is matched and call the collected
     * function if it is */
    ret = gst_collect_pads2_check_collected (pads);
    /* when an error occurs, we want to report this back to the caller ASAP
     * without having to block if the buffer was not popped */
    if (G_UNLIKELY (ret != GST_FLOW_OK))
      goto error;

    /* data was consumed, we can exit and accept new data */
    if (data->buffer == NULL)
      break;

    /* Having the _INIT here means we don't care about any broadcast up to here
     * (most of which occur with STREAM_LOCK held, so could not have happened
     * anyway).  We do care about e.g. a remove initiated broadcast as of this
     * point.  Putting it here also makes this thread ignores any evt it raised
     * itself (as is a usual WAIT semantic).
     */
    GST_COLLECT_PADS2_EVT_INIT (cookie);

    /* pad could be removed and re-added */
    unref_data (data);
    GST_OBJECT_LOCK (pad);
    if (G_UNLIKELY ((data = gst_pad_get_element_private (pad)) == NULL))
      goto pad_removed;
    ref_data (data);
    GST_OBJECT_UNLOCK (pad);

    GST_DEBUG_OBJECT (pads, "Pad %s:%s has a buffer queued, waiting",
        GST_DEBUG_PAD_NAME (pad));

    /* wait to be collected, this must happen from another thread triggered
     * by the _chain function of another pad. We release the lock so we
     * can get stopped or flushed as well. We can however not get EOS
     * because we still hold the STREAM_LOCK.
     */
    GST_COLLECT_PADS2_STREAM_UNLOCK (pads);
    GST_COLLECT_PADS2_EVT_WAIT (pads, cookie);
    GST_COLLECT_PADS2_STREAM_LOCK (pads);

    GST_DEBUG_OBJECT (pads, "Pad %s:%s resuming", GST_DEBUG_PAD_NAME (pad));

    /* after a signal, we could be stopped */
    if (G_UNLIKELY (!pads->priv->started))
      goto not_started;
    /* check if this pad is flushing */
    if (G_UNLIKELY (GST_COLLECT_PADS2_STATE_IS_SET (data,
                GST_COLLECT_PADS2_STATE_FLUSHING)))
      goto flushing;
  }
  while (data->buffer != NULL);

unlock_done:
  GST_COLLECT_PADS2_STREAM_UNLOCK (pads);
  unref_data (data);
  if (buffer)
    gst_buffer_unref (buffer);
  return ret;

pad_removed:
  {
    GST_WARNING ("%s got removed from collectpads", GST_OBJECT_NAME (pad));
    GST_OBJECT_UNLOCK (pad);
    ret = GST_FLOW_NOT_LINKED;
    goto unlock_done;
  }
  /* ERRORS */
no_data:
  {
    GST_DEBUG ("%s got removed from collectpads", GST_OBJECT_NAME (pad));
    GST_OBJECT_UNLOCK (pad);
    gst_buffer_unref (buffer);
    return GST_FLOW_NOT_LINKED;
  }
not_started:
  {
    GST_DEBUG ("not started");
    gst_collect_pads2_clear (pads, data);
    ret = GST_FLOW_FLUSHING;
    goto unlock_done;
  }
flushing:
  {
    GST_DEBUG ("pad %s:%s is flushing", GST_DEBUG_PAD_NAME (pad));
    gst_collect_pads2_clear (pads, data);
    ret = GST_FLOW_FLUSHING;
    goto unlock_done;
  }
eos:
  {
    /* we should not post an error for this, just inform upstream that
     * we don't expect anything anymore */
    GST_DEBUG ("pad %s:%s is eos", GST_DEBUG_PAD_NAME (pad));
    ret = GST_FLOW_EOS;
    goto unlock_done;
  }
clipped:
  {
    GST_DEBUG ("clipped buffer on pad %s:%s", GST_DEBUG_PAD_NAME (pad));
    ret = GST_FLOW_OK;
    goto unlock_done;
  }
error:
  {
    /* we print the error, the element should post a reasonable error
     * message for fatal errors */
    GST_DEBUG ("collect failed, reason %d (%s)", ret, gst_flow_get_name (ret));
    gst_collect_pads2_clear (pads, data);
    goto unlock_done;
  }
}<|MERGE_RESOLUTION|>--- conflicted
+++ resolved
@@ -1500,8 +1500,6 @@
       GST_WARNING_OBJECT (pads,
           "GstCollectPads2 has no time segment, assuming 0 based.");
       gst_segment_init (&data->segment, GST_FORMAT_TIME);
-      gst_segment_set_newsegment (&data->segment, FALSE, 1.0f,
-          GST_FORMAT_TIME, 0, -1, 0);
       GST_COLLECT_PADS2_STATE_SET (data, GST_COLLECT_PADS2_STATE_NEW_SEGMENT);
     }
 
@@ -1800,34 +1798,20 @@
 
       gst_event_copy_segment (event, &seg);
 
-<<<<<<< HEAD
       GST_DEBUG_OBJECT (data->pad, "got segment %" GST_SEGMENT_FORMAT, &seg);
 
-      data->segment = seg;
-      GST_COLLECT_PADS2_STATE_SET (data, GST_COLLECT_PADS2_STATE_NEW_SEGMENT);
-
-=======
->>>>>>> b642b875
       /* default muxing functionality */
       if (!buffer_func)
         goto newsegment_done;
 
       /* default collection can not handle other segment formats than time */
-<<<<<<< HEAD
       if (seg.format != GST_FORMAT_TIME) {
-        GST_ERROR_OBJECT (pads, "GstCollectPads2 default collecting "
-            "can only handle time segments.");
-=======
-      if (format != GST_FORMAT_TIME) {
         GST_WARNING_OBJECT (pads, "GstCollectPads2 default collecting "
             "can only handle time segments. Non time segment ignored.");
->>>>>>> b642b875
         goto newsegment_done;
       }
 
-      gst_segment_set_newsegment_full (&data->segment, update, rate, arate,
-          format, start, stop, time);
-
+      data->segment = seg;
       GST_COLLECT_PADS2_STATE_SET (data, GST_COLLECT_PADS2_STATE_NEW_SEGMENT);
 
       /* If oldest time is not known, or current pad got newsegment;
